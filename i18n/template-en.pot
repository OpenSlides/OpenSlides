--- conflicted
+++ resolved
@@ -2988,15 +2988,6 @@
 msgid "No meetings have been selected."
 msgstr ""
 
-<<<<<<< HEAD
-msgid "No motion block set"
-msgstr ""
-
-msgid "No motion editors"
-msgstr ""
-
-=======
->>>>>>> 1baf2423
 msgid "No one has voted for this poll"
 msgstr ""
 
@@ -3022,12 +3013,6 @@
 msgstr ""
 
 msgid "No structure level"
-<<<<<<< HEAD
-msgstr ""
-
-msgid "No tags"
-=======
->>>>>>> 1baf2423
 msgstr ""
 
 msgid "No verbose name is defined"
@@ -4131,12 +4116,9 @@
 msgid "Speaking times"
 msgstr ""
 
-<<<<<<< HEAD
-=======
 msgid "Speaking times – overview structure levels"
 msgstr ""
 
->>>>>>> 1baf2423
 msgid "Speech start time"
 msgstr ""
 
