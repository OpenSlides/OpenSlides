# 
# Translators:
# Joshua Sangmeister <joshua.sangmeister@gmail.com>, 2024
# Katharina <karmitt2@web.de>, 2024
# Elblinator, 2025
# Emanuel Schütze <emanuel.schuetze@intevation.de>, 2025
# 
msgid ""
msgstr ""
"Last-Translator: Emanuel Schütze <emanuel.schuetze@intevation.de>, 2025\n"
"Language-Team: German (https://app.transifex.com/openslides/teams/14270/de/)\n"
"Content-Type: text/plain; charset=UTF-8\n"
"Content-Transfer-Encoding: 8bit\n"
"Language: de\n"
"Plural-Forms: nplurals=2; plural=(n != 1);\n"
"mime-version: 1.0\n"

msgid "\"0\" means an unlimited number of active accounts"
msgstr "\"0\" bedeutet eine unbegrenzte Anzahl an aktiven Accounts"

msgid "\"0\" means an unlimited number of active meetings"
msgstr "\"0\" bedeutet eine unbegrenzte Anzahl an aktiven Veranstaltungen"

msgid "%num% emails were send sucessfully."
msgstr "%num% E-Mails wurden erfolgreich versandt."

msgid ""
"%num% participants could not be locked out because they have administrative "
"permissions."
msgstr ""
"%num% Teilnehmende konnten nicht ausgeschlossen werden, da sie  "
"administrative Berechtigungen haben."

msgid "-Ä"
msgstr "-Ä"

msgid "100% base"
msgstr "100-%-Basis"

msgid ""
"<a href=\"https://openslides.com\">OpenSlides</a> is a free web based "
"presentation and assembly system for visualizing and controlling agenda, "
"motions and elections of an assembly."
msgstr ""
"<a href=\"https://openslides.com\">OpenSlides</a> ist ein freies, "
"webbasiertes Präsentations- und Versammlungssystem zur Darstellung und "
"Steuerung von Tagesordnung, Anträgen und Wahlen einer Versammlung."

msgid "<unknown motion>"
msgstr "<unbekannter Antrag>"

msgid "<unknown>"
msgstr "<unbekannt>"

msgid ""
"A change recommendation or amendment is probably referring to a non-existant"
" line number."
msgstr ""
"Ein Änderungsantrag oder eine Änderungsempfehlung bezieht sich "
"wahrscheinlich auf eine nicht vorhandene Zeilennummer."

msgid "A client error occurred. Please contact your system administrator."
msgstr ""
"Ein Client-Fehler ist aufgetreten. Bitte kontaktieren Sie den Administrator."

msgid "A conference is already running in your OpenSlides session."
msgstr "Eine Konferenz läuft bereits in Ihrer OpenSlides-Sitzung."

msgid "A name is required"
msgstr "Ein Name ist erforderlich"

msgid "A new update is available!"
msgstr "Ein neues Update ist verfügbar!"

msgid "A password is required"
msgstr "Ein Passwort ist erforderlich"

msgid "A server error occured. Please contact your system administrator."
msgstr ""
"Ein Serverfehler ist aufgetreten. Bitte kontaktieren Sie den Administrator."

msgid "A time is required and must be in min:secs format."
msgstr ""
"Eine Zeit ist erforderlich und muss im Format min:secs angegeben werden."

msgid "A title is required"
msgstr "Ein Titel ist erforderlich"

msgid "A topic needs a title"
msgstr "Ein Thema benötigt einen Titel."

msgid ""
"A user with the username '%username%' and the first name '%first_name%' was "
"created."
msgstr ""
"Ein Account mit dem Benutzernamen '%username%' und dem Vornamen "
"'%first_name%' wurde erstellt."

msgid "About me"
msgstr "Über mich"

msgid "Abstain"
msgstr "Enthaltung"

msgid "Accent color"
msgstr "Akzentfarbe"

msgid "Accept"
msgstr "Annehmen"

msgid "Access data (PDF)"
msgstr "Zugangsdaten (PDF)"

msgid "Access groups"
msgstr "Zugriffsgruppen"

msgid ""
"Access only possible for participants of this meeting. All other accounts "
"(including organization and committee admins) may not open the closed "
"meeting. It is locked from the inside."
msgstr ""
"Zugriff nur für Teilnehmende dieser Veranstaltung möglich. Alle anderen "
"Accounts (inkl. Organsations- und Gremienadmins) dürfen diese nicht-"
"öffentliche Veranstaltung nicht öffnen. Sie ist von innen abgeschlossen."

msgid "Access-data"
msgstr "Zugangsdaten"

msgid "Account"
msgstr "Account"

msgid "Account admin"
msgstr "Accountadmin"

msgid "Account successfully added."
msgstr "Account erfolgreich hinzugefügt."

msgid "Accounts"
msgstr "Accounts"

msgid "Accounts created"
msgstr "Accounts erstellt"

msgid "Accounts updated"
msgstr "Accounts aktualisiert"

msgid "Accounts with errors"
msgstr "Accounts mit Fehlern"

msgid "Accounts with warnings: affected cells will be skipped"
msgstr "Accounts mit Warnungen: Die betroffenen Zellen werden übersprungen."

msgid "Action not possible. You have to be part of the meeting."
msgstr "Aktion nicht möglich. Sie müssen Teil der Veranstaltung sein."

msgid "Activate"
msgstr "Aktivieren"

msgid "Activate amendments"
msgstr "Änderungsanträge aktivieren"

<<<<<<< HEAD
=======
msgid "Activate backtracking"
msgstr "Rückverfolgung aktivieren"

>>>>>>> a69c0c38
msgid "Activate closed meeting"
msgstr "Geschlossene Veranstaltung aktivieren"

msgid "Activate design"
msgstr "Design aktivieren"

msgid "Activate public access"
msgstr "Öffentlichen Zugang aktivieren"

msgid "Activate submitter extension field in motion create form"
msgstr ""
"Antragsteller*in-Erweiterungsfeld im Antragserstellungsformular aktivieren"

msgid "Activate the selection field 'motion editor'"
msgstr "Auswahlfeld 'Antragsbearbeiter*in' aktivieren"

msgid "Activate the selection field 'spokesperson'"
msgstr "Auswahlfeld 'Sprecher*in' aktivieren"

msgid "Activate vote delegations"
msgstr "Stimmrechtsübertragung aktivieren"

msgid "Activate vote weight"
msgstr "Stimmgewichtung aktivieren"

msgid ""
"Activates the automatic logging of the date and time when this state was "
"first reached. A set time stamp cannot be removed."
msgstr ""
"Aktiviert das automatische Erfassen des Datums und der Uhrzeit, zu dem "
"dieser Status erstmalig erreicht wurde. Ein gesetzter Zeitstempel kann nicht"
" entfernt werden. "

msgid ""
"Activates the automatic setting of a number for motions that reach this "
"state. The scheme for numbering can be customized under > [Settings] > "
"[Motions]."
msgstr ""
"Aktiviert für Anträge, die diesen Status erreichen, das automatische Setzen "
"eines Bezeichners. Das Schema für die Nummerierung kann unter > "
"[Einstellungen] > [Anträge] angepasst werden."

msgid ""
"Activates the extension field for the selected state, which can be filled with free text as desired.\n"
"\n"
"Example: When activated, the state \"in progress\" can be expanded to e.g. \"in progress by the motion committee\"."
msgstr ""
"Aktiviert das Ergänzungsfeld für den ausgewählten Status, das nach Belieben mit Freitext versehen werden kann.\n"
"\n"
"Beispiel: Bei Aktivierung kann der Status \"in Bearbeitung\" beliebig ergänzt werden zu bspw. \"in Bearbeitung von der Antragskommission\"."

msgid ""
"Activates the extension field of the recommendation in this state, which can"
" be filled with free text or extended with references to other motions or "
"committees as desired."
msgstr ""
"Aktiviert im ausgewählten Status das Ergänzungsfeld der Empfehlung, das nach"
" Belieben mit Freitext versehen oder mit Verweisen auf andere Anträge oder "
"Gremien erweitert werden kann."

msgid "Active"
msgstr "Aktiv"

msgid "Active accounts"
msgstr "Aktive Accounts"

msgid "Active filters"
msgstr "Aktive Filter"

msgid "Active meetings"
msgstr "Aktive Veranstaltungen"

msgid "Add"
msgstr "Hinzufügen"

msgid "Add me"
msgstr "Füge mich hinzu"

msgid "Add message"
msgstr "Mitteilung hinzufügen"

msgid "Add new custom translation"
msgstr "Neue benutzerdefinierte Übersetzung hinzufügen"

msgid "Add new entry"
msgstr "Neuen Eintrag hinzufügen"

msgid "Add option"
msgstr "Option hinzufügen"

msgid "Add timer"
msgstr "Timer hinzufügen"

msgid "Add to agenda"
msgstr "Zur Tagesordnung hinzufügen"

msgid "Add to meetings"
msgstr "Zu Veranstaltungen hinzufügen"

msgid "Add to queue"
msgstr "Zur Warteschlange hinzufügen"

msgid "Add up"
msgstr "Addieren"

msgid "Add yourself to the current list of speakers to join the conference"
msgstr ""
"Setzen Sie sich auf die aktuelle Redeliste um der Konferenz hier beizutreten"

msgid "Add/remove groups ..."
msgstr "Gruppen hinzufügen/entfernen ..."

msgid "Add/remove structure levels ..."
msgstr "Gliederungsebenen hinzufügen/entfernen ..."

msgid "Add/subtract"
msgstr "Addieren/subtrahieren"

msgid ""
"Additional columns after the required ones may be present and will not "
"affect the import."
msgstr ""
"Es könnten zusätzliche Spalten nach den erforderlichen Spalten vorhanden "
"sein. Diese haben jedoch keinen Einfluss auf den Import."

msgid "Administration roles"
msgstr "Administrationsrollen"

msgid "Administration roles (at organization level)"
msgstr "Administrationsrollen (auf Organisationsebene)"

msgid "Administrators"
msgstr "Administratoren"

msgid "After verifying the preview click on \"import\" please (see top right)."
msgstr ""
"Nach Prüfung der Vorschau klicken Sie bitte auf \"Importieren\" (oben "
"rechts)."

msgid ""
"Afterwards you may be unable to regain your status in this meeting on your "
"own. Are you sure you want to do this?"
msgstr ""
"Danach können Sie Ihren Status in dieser Veranstaltung möglicherweise nicht "
"mehr selbständig zurücksetzen. Sind Sie sicher, dass Sie das tun wollen?"

msgid "Agenda"
msgstr "Tagesordnung"

msgid "Agenda items are in process. Please wait ..."
msgstr "Tagesordnungspunkte werden bearbeitet. Bitte warten ..."

msgid "Agenda visibility"
msgstr "Sichtbarkeit in der Tagesordnung"

msgid "Align"
msgstr "Ausrichtung"

msgid "All"
msgstr "Alle"

msgid "All casted ballots"
msgstr "Alle abgegebenen Stimmzettel"

msgid "All changes of this settings group will be lost!"
msgstr "Alle Änderungen von dieser Einstellungsseite gehen verloren!"

msgid "All entitled users"
msgstr "Alle Stimmberechtigte"

msgid "All lists of speakers will be cleared."
msgstr "Alle Redelisten werden bereinigt."

msgid "All meetings"
msgstr "alle Veranstaltungen"

msgid "All other fields are optional and may be empty."
msgstr "Alle übrigen Felder sind optional und dürfen leer sein."

msgid "All structure levels"
msgstr "Alle Gliederungsebenen"

msgid "All topics will be deleted and won't be accessible afterwards."
msgstr "Alle Themen werden gelöscht und sind danach nicht mehr zugänglich."

msgid "All valid ballots"
msgstr "Alle gültigen Stimmzettel"

msgid "All votes will be lost."
msgstr "Alle Stimmen gehen verloren."

msgid "Allow amendments of amendments"
msgstr "Änderungsanträge zu Änderungsanträgen erlauben"

msgid "Allow backtracking of forwarded motions"
msgstr "Rückverfolgung von weitergeleiteten Anträgen erlauben"

msgid "Allow blank in number"
msgstr "Leerzeichen im Bezeichner erlauben"

msgid "Allow create poll"
msgstr "Abstimmung möglich"

msgid "Allow forwarding of motions"
msgstr "Antragsweiterleitung möglich"

msgid "Allow one participant multiple times on the same list"
msgstr "Einen Teilnehmenden mehrfach auf derselben Liste zulassen"

msgid ""
"Allow only current speakers and list of speakers managers to enter the live "
"conference"
msgstr ""
"Nur aktuellen Redner*innen und der Redelistenverwaltung erlauben in eine "
"Livekonferenz beizutreten"

msgid "Allow submitter edit"
msgstr "Antragsteller*in darf bearbeiten"

msgid "Allow support"
msgstr "Unterstützung möglich"

msgid "Allow to accumulate several votes on one candidate (\"comulative voting\")"
msgstr "Mehrere Stimmen auf einen Kandidaten erlauben (\"kumulieren\")"

msgid "Allow users to set themselves as present"
msgstr "Teilnehmende erlauben sich selbst auf anwesend zu setzen"

msgid "Allow verbose error messages for reset password process"
msgstr ""
"Ausführliche Fehlermeldungen für das Zurücksetzen des Passworts zulassen"

msgid "Allowed access groups for this directory"
msgstr "Zulässige Zugriffsgruppen für dieses Verzeichnis"

msgid "Always"
msgstr "Immer"

msgid "Amendment"
msgstr "Änderungsantrag"

msgid "Amendment list (PDF)"
msgstr "Änderungsantragsliste (PDF)"

msgid "Amendment text"
msgstr "Änderungsantragstext"

msgid "Amendment to"
msgstr "Änderungsantrag zu"

msgid "Amendments"
msgstr "Änderungsanträge"

msgid "Amendments can change multiple paragraphs"
msgstr "Änderungsanträge können mehrere Absätze ändern"

msgid "Amendments to"
msgstr "Änderungsanträge zu"

msgid "Amount of accounts"
msgstr "Anzahl der Accounts"

msgid "Amount of meetings"
msgstr "Anzahl der Veranstaltungen"

msgid "Amount of votes"
msgstr "Anzahl der Stimmen"

msgid "An email with a password reset link has been sent."
msgstr "Es wurde eine E-Mail mit Link zum Passwort-Zurücksetzen gesendet."

msgid "An error occurred while voting."
msgstr "Bei der Stimmabgabe ist ein Fehler aufgetreten."

msgid "An unknown error occurred."
msgstr "Ein unbekannter Fehler ist aufgetreten."

msgid "Anonymize votes"
msgstr "Stimmen anonymisieren"

msgid "Anonymizing can only be done after finishing a poll."
msgstr "Anonymisieren kann erst nach Beenden der Stimmabgabe erfolgen."

msgid "Anonymous"
msgstr "Anonym"

msgid "Applause interval in seconds"
msgstr "Applaus-Zeitintervall in Sekunden"

msgid "Applause particle image URL"
msgstr "Applaus-Partikelbild-URL"

msgid "Applause visualization"
msgstr "Applaus-Visualisierung"

msgid "Application update in progress."
msgstr "Update läuft."

msgid "Apply"
msgstr "Übernehmen"

msgid "Arabic"
msgstr "Arabisch"

msgid "Archive"
msgstr "Archivieren"

msgid "Archived"
msgstr "Archiviert"

msgid "Archived meetings"
msgstr "Archivierte Veranstaltungen"

msgid ""
"Are you sure you want to activate this color set? This will change the "
"colors in all meetings."
msgstr ""
"Soll diese Farbauswahl wirklich aktiviert werden? Dadurch wird das "
"Farbdesign in allen Veranstaltungen geändert."

msgid "Are you sure you want to activate this meeting?"
msgstr "Soll diese Veranstaltung wirklich aktiviert werden?"

msgid ""
"Are you sure you want to add the following time onto every structure level?"
msgstr ""
"Soll die folgende Zeit wirklich auf jede Gliederungsebene aufaddiert werden?"

msgid "Are you sure you want to anonymize all votes? This cannot be undone."
msgstr ""
"Sollen alle Stimmen wirklich anonymisiert werden? Dies kann nicht rückgängig"
" gemacht werden."

msgid "Are you sure you want to archive this meeting?"
msgstr "Soll diese Veranstaltung wirklich archiviert werden?"

msgid "Are you sure you want to clear all messages in this chat?"
msgstr "Sollen wirklich alle Nachrichten in diesem Chat gelöscht werden?"

msgid "Are you sure you want to clear all speakers of all lists?"
msgstr "Sollen wirklich alle Redner*innen von allen Listen entfernt werden?"

msgid ""
"Are you sure you want to delete all next speakers from this list of "
"speakers?"
msgstr ""
"Sollen wirklich alle nächsten Redner*innen von dieser Liste entfernt werden?"

msgid ""
"Are you sure you want to delete all previous speakers from this list of "
"speakers?"
msgstr ""
"Sollen wirklich alle letzten Redner*innen von dieser Liste entfernt werden?"

msgid "Are you sure you want to delete all selected elections?"
msgstr "Sollen alle ausgewählten Wahlen wirklich gelöscht werden?"

msgid "Are you sure you want to delete all selected files and folders?"
msgstr ""
"Sollen alle ausgewählten Dateien und Verzeichnisse wirklich gelöscht werden?"

msgid "Are you sure you want to delete all selected genders?"
msgstr "Sollen alle ausgewählten Geschlechter wirklich gelöscht werden?"

msgid "Are you sure you want to delete all selected meetings?"
msgstr "Sollen alle ausgewählten Veranstaltungen wirklich gelöscht werden?"

msgid "Are you sure you want to delete all selected motions?"
msgstr "Sollen alle ausgewählten Anträge wirklich gelöscht werden?"

msgid "Are you sure you want to delete all selected tags?"
msgstr "Sollen alle ausgewählten Schlagwörter wirklich gelöscht werden?"

msgid ""
"Are you sure you want to delete all speakers from this list of speakers?"
msgstr "Sollen wirklich alle Redner*innen von dieser Liste entfernt werden?"

msgid "Are you sure you want to delete the editorial final version?"
msgstr "Soll die redaktionelle Beschlussfassung wirklich gelöscht werden?"

msgid "Are you sure you want to delete these accounts?"
msgstr "Sollen diese Accounts wirklich gelöscht werden?"

msgid "Are you sure you want to delete this account?"
msgstr "Soll dieser Account wirklich gelöscht werden?"

msgid "Are you sure you want to delete this category and all subcategories?"
msgstr ""
"Soll dieses Sachgebiet und deren Untersachgebiete wirklich gelöscht werden?"

msgid "Are you sure you want to delete this change recommendation?"
msgstr "Soll diese Änderungsempfehlung wirklich gelöscht werden?"

msgid "Are you sure you want to delete this chat group?"
msgstr "Soll diese Chat-Gruppe wirklich gelöscht werden?"

msgid "Are you sure you want to delete this comment field?"
msgstr "Soll dieses Kommentarfeld wirklich gelöscht werden?"

msgid "Are you sure you want to delete this committee?"
msgstr "Soll dieses Gremium wirklich gelöscht werden?"

msgid "Are you sure you want to delete this countdown?"
msgstr "Soll dieser Countdown wirklich gelöscht werden?"

msgid "Are you sure you want to delete this election?"
msgstr "Soll diese Wahl wirklich gelöscht werden?"

msgid "Are you sure you want to delete this entry?"
msgstr "Soll dieser Eintrag wirklich gelöscht werden?"

msgid "Are you sure you want to delete this file?"
msgstr "Soll diese Datei wirklich gelöscht werden?"

msgid "Are you sure you want to delete this gender?"
msgstr "Soll dieses Geschlecht wirklich gelöscht werden?"

msgid "Are you sure you want to delete this group?"
msgstr "Soll diese Gruppe wirklich gelöscht werden?"

msgid "Are you sure you want to delete this meeting?"
msgstr "Soll diese Veranstaltung wirklich gelöscht werden?"

msgid "Are you sure you want to delete this message?"
msgstr "Soll diese Mitteilung wirklich gelöscht werden?"

msgid "Are you sure you want to delete this motion block?"
msgstr "Soll dieser Antragsblock wirklich gelöscht werden?"

<<<<<<< HEAD
msgid "Are you sure you want to delete this motion? "
=======
msgid "Are you sure you want to delete this motion?"
>>>>>>> a69c0c38
msgstr "Soll dieser Antrag wirklich gelöscht werden?"

msgid "Are you sure you want to delete this projector?"
msgstr "Soll dieser Projektor wirklich gelöscht werden?"

msgid "Are you sure you want to delete this state?"
msgstr "Soll dieser Status wirklich gelöscht werden?"

msgid "Are you sure you want to delete this structure level?"
msgstr "Soll diese Gliederungsebene wirklich gelöscht werden?"

msgid "Are you sure you want to delete this tag?"
msgstr "Soll dieses Schlagwort wirklich gelöscht werden?"

msgid "Are you sure you want to delete this topic?"
msgstr "Soll dieses Thema wirklich gelöscht werden?"

msgid "Are you sure you want to delete this vote?"
msgstr "Soll diese Abstimmung wirklich gelöscht werden?"

msgid "Are you sure you want to delete this workflow?"
msgstr "Soll dieser Arbeitsablauf wirklich gelöscht werden?"

msgid "Are you sure you want to discard all changes and update this form?"
msgstr ""
"Sollen alle Änderungen wirklich verworfen und dieses Formular aktualisiert "
"werden?"

msgid "Are you sure you want to discard this amendment?"
msgstr "Soll dieser Änderungsantrag wirklich verworfen werden?"

msgid "Are you sure you want to duplicate this meeting?"
msgstr "Soll diese Veranstaltung wirklich dupliziert werden?"

msgid ""
"Are you sure you want to end this contribution which still has interposed "
"question(s)?"
msgstr ""
"Soll diese Wortmeldung inkl. aller Zwischenfragen wirklich beendet werden?"

msgid ""
"Are you sure you want to generate new passwords for all selected "
"participants?"
msgstr ""
"Sollen wirklich neue Passwörter für alle ausgewählte Teilnehmende generiert "
"werden?"

msgid "Are you sure you want to irrevocably remove your point of order?"
msgstr ""
"Soll wirklich der Geschäftsordnungsantrag unwiderruflich zurückgezogen "
"werden?"

msgid "Are you sure you want to make this file/folder public?"
msgstr "Soll diese Datei/Verzeichnis wirklich veröffentlicht werden?"

msgid "Are you sure you want to number all agenda items?"
msgstr "Sollen alle Tagesordnungspunkte wirklich neu nummeriert werden?"

msgid ""
"Are you sure you want to override the state of all motions of this motion "
"block?"
msgstr ""
"Soll der Status von allen Anträgen aus diesem Antragsblock wirklich "
"überschrieben werden?"

msgid "Are you sure you want to remove all selected items from the agenda?"
msgstr ""
"Sollen alle ausgewählten Einträge wirklich aus der Tagesordnung entfernt "
"werden?"

msgid "Are you sure you want to remove these participants?"
msgstr "Sollen diese Teilnehmende wirklich entfernt werden?"

msgid "Are you sure you want to remove this entry from the agenda?"
msgstr "Soll dieser Eintrag wirklich aus der Tagesordnung entfernt werden?"

msgid "Are you sure you want to remove this motion from motion block?"
msgstr "Soll dieser Antrag wirklich aus dem Antragsblock entfernt werden?"

msgid "Are you sure you want to remove this participant?"
msgstr "Soll diese/r Teilnehmende wirklich entfernt werden?"

msgid ""
"Are you sure you want to remove this speaker from the list of speakers?"
msgstr "Soll diese*r Redner*in wirklich von der Redeliste entfernt werden?"

msgid "Are you sure you want to remove yourself from this list of speakers?"
msgstr "Wollen Sie sich wirklich von dieser Redeliste entfernen?"

msgid "Are you sure you want to renumber all motions of this category?"
msgstr ""
"Sollen alle Anträge dieses Sachgebiets wirklich neu nummeriert werden?"

msgid "Are you sure you want to reset all options to default settings?"
msgstr ""
"Sollen wirklich alle Optionen auf Werkseinstellung zurückgesetzt werden?"

msgid "Are you sure you want to reset all passwords to the default ones?"
msgstr ""
"Sollen wirklich alle Passwörter auf die initialen Passwörter zurückgesetzt "
"werden?"

msgid ""
"Are you sure you want to reset the time to the last set value? It will be "
"reset to:"
msgstr ""
"Soll die Zeit wirklich auf den zuletzt eingestellten Wert zurückgesetzt "
"werden? Sie wird zurückgesetzt auf:"

msgid "Are you sure you want to reset this vote?"
msgstr "Soll diese Abstimmung wirklich zurückgesetzt werden?"

msgid "Are you sure you want to send an invitation email to the user?"
msgstr "Soll wirklich eine E-Mail den diesen Nutzer gesendet werden?"

msgid "Are you sure you want to send an invitation email?"
msgstr "Soll wirklich eine Einladungs-E-Mail gesendet werden?"

msgid "Are you sure you want to send emails to all selected participants?"
msgstr ""
"Sollen E-Mails wirklich an alle ausgewählten Teilnehmende gesendet werden?"

msgid "Are you sure you want to stop this voting?"
msgstr "Soll die Stimmabgabe wirklich beendet werden?"

msgid "Are you sure you want to submit a point of order?"
msgstr "Soll wirklich ein Geschäftsordnungsantrag gestellt werden?"

msgid "Are you sure you want to unpublish this file/folder?"
msgstr ""
"Soll diese Datei/Verzeichnis wieder auf nicht veröffentlicht gestellt "
"werden?"

msgid "As of"
msgstr "Stand"

msgid "As recommendation"
msgstr "wie Empfehlung"

msgid "Ask, default no"
msgstr "Nachfragen, voreingestellt nein"

msgid "Ask, default yes"
msgstr "Nachfragen, voreingestellt ja"

msgid "At least"
msgstr "mindestens"

msgid "At most"
msgstr "höchstens"

msgid "Attachments"
msgstr "Anhänge"

msgid ""
"Attention: Accounts will add to the default group of each meeting only. If "
"another group is intended please use the 'Add to meetings' dialog in account"
" detail view."
msgstr ""
"Achtung: Accounts werden nur der Standardgruppe einer jeden Veranstaltung "
"zugewiesen. Wenn eine andere Gruppe vorgesehen ist, verwenden Sie bitte den "
"Dialog „Zu Veranstaltungen hinzufügen“ in der Account-Detailansicht."

msgid "Attention: First enter the wifi data in [Settings > General]"
msgstr ""
"Achtung: Zunächst unter [Einstellungen > Allgemein] die WLAN-Daten "
"eintragen."

msgid "Attention: Not selected accounts will be merged and then deleted."
msgstr ""
"Achtung: Nicht ausgewählte Konten werden zusammengeführt und anschließend "
"gelöscht."

msgid "Attention: This action cannot be undone!"
msgstr "Achtung: Diese Aktion kann nicht rückgängig gemacht werden!"

msgid "Attribute mapping (JSON)"
msgstr "Attribut-Zuordnung (JSON)"

msgid "Automatically open the microphone for new conference speakers"
msgstr "Mikrofon automatisch öffnen beim Eintreten in die Livekonferenz"

msgid "Automatically open the web cam for new conference speakers"
msgstr "Kamera automatisch öffnen beim Eintreten in die Livekonferenz"

msgid "Autopilot"
msgstr "Autopilot"

msgid "Autopilot widgets"
msgstr "Autopilot-Widgets"

msgid "Autoupdate unhealthy"
msgstr "Autoupdate nicht in Ordnung"

msgid "Available sizes are 10, 11 and 12"
msgstr "Verfügbaren Größen sind 10, 11 und 12"

msgid "Available votes"
msgstr "Verfügbare Stimmen"

msgid "Back"
msgstr "Zurück"

msgid "Back to OpenSlides"
msgstr "Zurück zu OpenSlides"

msgid "Back to login"
msgstr "Zurück zur Anmeldung"

msgid "Background color"
msgstr "Hintergrundfarbe"

msgid "Ballot"
msgstr "Wahlgang"

msgid "Ballot anonymized"
msgstr "Wahlgang anonymisiert"

msgid "Ballot created"
msgstr "Wahlgang erstellt"

msgid "Ballot deleted"
msgstr "Wahlgang gelöscht"

msgid "Ballot opened"
msgstr "Wahlgang eröffnet"

msgid "Ballot papers"
msgstr "Stimmzettel"

msgid "Ballot published"
msgstr "Wahlgang veröffentlicht"

msgid "Ballot reset"
msgstr "Wahlgang zurückgesetzt"

msgid "Ballot started"
msgstr "Wahlgang gestartet"

msgid "Ballot stopped"
msgstr "Wahlgang beendet"

msgid "Ballot stopped/published"
msgstr "Wahlgang beendet/veröffentlicht"

msgid "Ballot updated"
msgstr "Wahlgang aktualisiert"

msgid "Ballots"
msgstr "Wahlgänge"

msgid "Ballots cast"
msgstr "Abgegebene Stimmzettel"

msgid "Base folder"
msgstr "Basisverzeichnis"

msgid "Begin speech"
msgstr "Rede beginnen"

msgid "Blank between prefix and number, e.g. 'A 001'."
msgstr "Leerzeichen zwischen Präfix und Nummer, z. B. 'A 001'."

msgid "Blockquote"
msgstr "Zitat"

msgid "Bold"
msgstr "Fett"

msgid "Bullet list"
msgstr "Aufzählung"

msgid "CSV import"
msgstr "CSV-Import"

msgid "CSV options"
msgstr "CSV-Optionen"

msgid "Calendar"
msgstr "Kalender"

msgid "Call list"
msgstr "Aufrufliste"

msgid "Called"
msgstr "Aufgerufen wird"

msgid "Called with"
msgstr "Mit aufgerufen werden"

msgid "Can activate and deactivate logos and fonts under > [Files]."
msgstr ""
"Darf Logos und Schriften unter > [Dateien] aktivieren und deaktivieren."

msgid ""
"Can add or delete speakers to or from the list of speakers, mark, sort, "
"start/stop and open/close the list of speakers."
msgstr ""
"Darf Redner*innen auf die Redeliste setzen, von Redeliste löschen, "
"Redebeiträge markieren, sortieren, starten/stoppen und die Redeliste "
"öffnen/schließen."

msgid ""
"Can add their name to the list of candidates in the [Search for candidates] "
"phase."
msgstr ""
"Darf sich in der Phase [Auf Kandidatensuche] in die Liste der Kandidierenden"
" eintragen."

msgid "Can change the presence status of other participants."
msgstr "Darf den Anwesenheitsstatus anderer Teilnehmenden ändern."

msgid "Can create amendments"
msgstr "Darf Änderungsanträge stellen"

msgid ""
"Can create amendments and modify them later, depending on the workflow, but "
"cannot delete them."
msgstr ""
"Darf Änderungsanträge erstellen und je nach Arbeitsablauf nachträglich "
"ändern, aber nicht löschen."

msgid "Can create motions"
msgstr "Darf Anträge erstellen"

msgid ""
"Can create motions and modify them later, depending on the workflow, but "
"cannot delete them."
msgstr ""
"Darf Anträge erstellen und je nach Arbeitsablauf nachträglich ändern, aber "
"nicht löschen."

msgid "Can create, change, delete tags for the agenda and for motions."
msgstr ""
"Darf Schlagwörter für die Tagesordnung und für Anträge erstellen, ändern und"
" löschen."

msgid "Can create, change, start/stop and delete polls."
msgstr "Darf Abstimmungen erstellen, ändern, starten/stoppen und löschen."

msgid "Can create, configure, control and delete projectors."
msgstr "Darf Projektoren erstellen, konfigurieren, steuern und löschen."

msgid ""
"Can create, modify and delete elections and candidate lists, as well as "
"start/stop and reset ballots. "
msgstr ""
"Darf Wahlen und Kandidat*innen-Listen erstellen, ändern und löschen sowie "
"Wahlgänge starten/stoppen und zurücksetzen. "

msgid ""
"Can create, modify and delete motions and votings, amendments and change "
"recommendations, and edit the metadata of a motion. Including the management"
" of categories, motion blocks, tags, workflows and comment fields."
msgstr ""
"Darf Anträge und Antragsabstimmungen, Änderungsanträge und "
"Änderungsempfehlungen erstellen, ändern und löschen sowie die Metadaten "
"eines Antrages bearbeiten. Inklusive der Verwaltung der Sachgebiete, "
"Antragsblöcke, Schlagwörter, Arbeitsabläufe und Kommentarfelder."

msgid ""
"Can create, modify and delete topics, add motions and elections to the "
"agenda, sort, number and tag agenda items."
msgstr ""
"Darf Themen erstellen, ändern und löschen, Anträge und Wahlen zur "
"Tagesordnung hinzufügen, Tagesordnungspunkte sortieren, nummerieren und "
"verschlagworten."

msgid ""
"Can create, modify, delete chat groups and define permissions.\n"
"\n"
"Note: The chat menu item becomes visible to all participants, except admins, as soon as a chat has been created."
msgstr ""
"Darf Chatgruppen erstellen, ändern, löschen und Berechtigungen definieren.\n"
"\n"
"Hinweis: Der Chat-Menüpunkt wird für alle Teilnehmenden, außer den Admins, erst dann sichtbar, wenn ein Chat erstellt wurde."

msgid ""
"Can create, modify, delete participant datasets and administrate group "
"permissions."
msgstr ""
"Darf Teilnehmenden-Datensätze erstellen, ändern, löschen und die "
"Gruppenberechtigungen verwalten."

msgid "Can create, modify, start/stop and delete votings."
msgstr "Darf Abstimmungen erstellen, ändern, starten/stoppen und löschen."

msgid "Can edit all moderation notes."
msgstr "Darf alle Sprechzettel bearbeiten."

msgid ""
"Can edit and assign the following motion metadata: Submitter, state, "
"recommendation, category, motion blocks and tags."
msgstr ""
"Darf folgende Antragsmetadaten bearbeiten und zuweisen: Antragsteller*in, "
"Status, Empfehlung, Sachgebiet, Antragsblock und Schlagwörter."

msgid "Can edit own delegation"
msgstr "Darf eigene Stimmrechtsübertragung anpassen"

msgid "Can forward motions"
msgstr "Darf Anträge weiterleiten"

msgid "Can forward motions to committee"
msgstr "Darf Anträge weiterleiten an Gremium"

msgid ""
"Can forward motions to other meetings within the OpenSlides instance.\n"
"\n"
"Further requirements:\n"
"1. forwarding hierarchy must be set at the organizational level in the committee.\n"
"2. target meeting must be created.\n"
"3. forwarding must be activated in the workflow in the state."
msgstr ""
"Darf Anträge an andere Veranstaltungen innerhalb der OpenSlides-Instanz weiterleiten. \n"
"\n"
"Weitere Voraussetzungen:\n"
"1. Weiterleitungshierarchie muss auf Organisationsebene im Gremium eingestellt sein. \n"
"2. Zielveranstaltung muss erstellt sein.\n"
"3. Weiterleitung muss im Arbeitsablauf im Status aktiviert sein."

msgid "Can manage agenda"
msgstr "Darf die Tagesordung verwalten"

msgid "Can manage elections"
msgstr "Darf Wahlen verwalten"

msgid "Can manage files"
msgstr "Darf Dateien verwalten"

msgid "Can manage list of speakers"
msgstr "Darf Redelisten verwalten"

msgid "Can manage logos and fonts"
msgstr "Darf Logos und Schriften verwalten"

msgid "Can manage moderation notes"
msgstr "Darf Sprechzettel verwalten"

msgid "Can manage motion metadata"
msgstr "Darf Antragsmetadaten verwalten"

msgid "Can manage motion polls"
msgstr "Darf Antragsabstimmungen verwalten"

msgid "Can manage motions"
msgstr "Darf Anträge verwalten"

msgid "Can manage participants"
msgstr "Darf Teilnehmende verwalten"

msgid "Can manage polls"
msgstr "Darf Abstimmungen verwalten"

msgid "Can manage presence of others"
msgstr "Darf die Anwesenheit anderer verwalten"

msgid "Can manage settings"
msgstr "Darf Einstellungen verwalten"

msgid "Can manage tags"
msgstr "Darf Schlagwörter verwalten"

msgid "Can manage the chat"
msgstr "Darf den Chat verwalten"

msgid "Can manage the projector"
msgstr "Darf den Projektor steuern"

msgid "Can modify existing participants, but cannot create or delete them."
msgstr "Darf bestehende Teilnehmer ändern, aber nicht erstellen oder löschen."

msgid "Can nominate another participant"
msgstr "Darf andere Teilnehmende für Wahlen vorschlagen"

msgid "Can nominate oneself"
msgstr "Darf selbst für Wahlen kandidieren"

msgid ""
"Can nominate other participants as candidates.\n"
"\n"
"Requires group permission: [Can see participants]"
msgstr ""
"Darf andere Teilnehmende als Kandidat*in vorschlagen. \n"
"\n"
"Benötigt Gruppenrecht: [Darf Teilnehmende sehen]"

msgid "Can not import because of errors"
msgstr "Kann aufgrund von Fehlern nicht importieren werden"

msgid "Can put oneself on the list of speakers"
msgstr "Darf sich selbst auf die Redeliste setzen"

msgid "Can receive motions"
msgstr "Darf Anträge erhalten"

msgid "Can receive motions from committee"
msgstr "Darf Anträge erhalten von Gremium"

msgid "Can see agenda"
msgstr "Darf die Tagesordnung sehen"

msgid "Can see all internal topics, schedules and comments."
msgstr "Darf alle internen Themen, Zeitpläne und Kommentare sehen."

msgid "Can see all lists of speakers"
msgstr "Darf alle Redelisten sehen."

msgid "Can see all moderation notes in each list of speakers."
msgstr "Darf alle Sprechzettel in jeder Redeliste sehen."

msgid "Can see elections"
msgstr "Darf Wahlen sehen"

msgid ""
"Can see email, username, membership number, SSO identification and locked "
"out state of all participants."
msgstr ""
"Darf E-Mail, Benutzername, Mitgliedsnummer, SSO-Kennung und ausgeschlossen-"
"Zustand aller Teilnehmenden sehen."

msgid "Can see files"
msgstr "Darf Dateien sehen"

msgid "Can see history"
msgstr "Darf die Chronik sehen"

msgid "Can see internal items and time scheduling of agenda"
msgstr "Darf interne Einträge und Zeitplan der Tagesordnung sehen"

msgid "Can see list of speakers"
msgstr "Darf Redelisten sehen"

msgid "Can see moderation notes"
msgstr "Darf Sprechzettel sehen"

msgid "Can see motions"
msgstr "Darf Anträge sehen"

msgid "Can see motions in internal state"
msgstr "Darf Anträge im internen Status sehen"

msgid ""
"Can see motions in the internal state that are limited in the workflow under Restrictions with the same description.\n"
"\n"
"Tip: Cross-check desired visibility of motions with test delegate account. "
msgstr ""
"Darf Anträge im internen Status sehen, die im Arbeitsablauf unter Zugriffsbeschränkung mit gleichlautender Beschreibung limitiert sind.\n"
"\n"
"Tipp: Gewünschte Sichtbarkeit von Anträgen mit Testdelegierten-Account gegenprüfen. "

msgid "Can see origin motion"
msgstr "Darf Herkunftsantrag sehen"

msgid "Can see participants"
msgstr "Darf Teilnehmende sehen"

msgid "Can see sensitive data"
msgstr "Darf sensible Daten sehen"

msgid "Can see the Agenda menu item and all public topics in the agenda."
msgstr ""
"Darf den Menüpunkt Tagesordnung sowie alle öffentlichen Themen in der "
"Tagesordnung sehen."

msgid ""
"Can see the Autopilot menu item with all content for which appropriate "
"permissions are set."
msgstr ""
"Darf den Menüpunkt Autopilot mit allen Inhalten, für die entsprechende "
"Berechtigungen eingestellt sind, sehen."

msgid ""
"Can see the Files menu item and all shared folders and files.\n"
"\n"
"Note: Sharing of folders and files may be restricted by group assignment."
msgstr ""
"Darf den Menüpunkt Dateien und alle freigegebenen Ordner und Dateien sehen.\n"
"\n"
"Hinweis: Freigabe von Ordnern und Dateien kann durch Gruppenzuweisung eingeschränkt sein."

msgid ""
"Can see the History menu item with the history of processing timestamps for motions, elections and participants.\n"
"\n"
"Note: For privacy reasons, it is recommended to limit the rights to view the History significantly."
msgstr ""
"Darf den Menüpunkt Chronik mit Bearbeitungszeitstempeln für Anträge, Wahlen und Teilnehmende sehen.\n"
"\n"
"Hinweis: Aus Datenschutzgründen empfiehlt es sich die Rechte zur Chronik deutlich einzuschränken."

msgid "Can see the Home menu item."
msgstr "Darf den Menüpunkt Startseite sehen."

msgid ""
"Can see the Motions menu item and all motions unless they are limited by "
"access restrictions in the workflow."
msgstr ""
"Darf den Menüpunkt Anträge und alle Anträge sehen, sofern diese nicht durch "
"Zugriffsbeschränkungen im Arbeitsablauf limitiert sind."

msgid ""
"Can see the Projector menu item and all projectors (in the Autopilot as well"
" as in the Projector menu item)"
msgstr ""
"Darf den Menüpunkt sowie alle Projektoren sehen (im Autopilot und Projektor-"
"Menü)."

msgid ""
"Can see the Settings menu item and edit all settings as well as the start "
"page of the meeting."
msgstr ""
"Darf den Menüpunkt Einstellungen sehen und alle Einstellungen sowie die "
"Startseite der Veranstaltung bearbeiten."

msgid "Can see the autopilot"
msgstr "Darf den Autopilot sehen"

msgid "Can see the front page"
msgstr "Darf die Startseite sehen"

msgid "Can see the live stream"
msgstr "Darf den Livestream sehen"

msgid ""
"Can see the livestream if there is a livestream URL entered in > [Settings] "
"> [Livestream]."
msgstr ""
"Darf den Livestream sehen, sofern unter > [Einstellungen] > [Livestream] "
"eine Livestream-URL eingetragen ist."

msgid ""
"Can see the menu item Elections, including the list of candidates and results.\n"
"\n"
"Note: The right to vote is defined directly in the ballot."
msgstr ""
"Darf Menüpunkt Wahlen sehen, inklusive der Liste der Kandidat*innen und Ergebnisse.\n"
"\n"
"Hinweis: Die Stimmberechtigung wird direkt im Wahlgang definiert."

msgid ""
"Can see the menu item Participants and therefore the following data from all participants:\n"
"Personal data: Name, pronoun, gender.\n"
"Meeting specific information: Structure level, Group, Participant number, About me, Presence status."
msgstr ""
"Darf Menüpunkt Teilnehmende und damit von allen Teilnehmenden folgende Daten sehen: \n"
"Persönliche Daten: Name, Pronomen, Geschlecht\n"
"Veranstaltungsspezifische Informationen: Gliederungsebene, Gruppe, Teilnehmendennummer, Über mich, Anwesenheitsstatus."

msgid "Can see the projector"
msgstr "Darf den Projektor sehen"

msgid "Can set and remove own delegation."
msgstr "Kann eigene Stimmrechtsübertragungen setzen und entfernen."

msgid "Can support motions"
msgstr "Darf Anträge unterstützen"

msgid ""
"Can support motions. The support function must be enabled in > [Settings] > "
"[Motions] as well as for the corresponding state in > [Workflow]."
msgstr ""
"Darf Anträge unterstützen. Die Funktion für die Unterstützung muss sowohl "
"unter > [Einstellungen] > [Anträge] sowie für den entsprechenden Status im >"
" [Arbeitsablauf] aktiviert sein."

msgid "Can update participants"
msgstr "Darf Teilnehmende aktualisieren"

msgid ""
"Can upload, modify and delete files, administrate folders and change access "
"restrictions."
msgstr ""
"Darf Dateien hochladen, ändern und löschen, Ordner verwalten und "
"Zugriffsbeschränkungen ändern."

msgid "Cancel"
msgstr "Abbrechen"

msgid "Cancel edit"
msgstr "Bearbeitung abbrechen"

msgid "Cancel editing without saving"
msgstr "Bearbeitung ohne Speichern abbrechen"

msgid "Candidate"
msgstr "Kandidat*in"

msgid "Candidate added"
msgstr "Kandidat*in hinzugefügt"

msgid "Candidate removed"
msgstr "Kandidat*in entfernt"

msgid "Candidates"
msgstr "Kandidat*innen"

msgid "Cannot create meeting without administrator."
msgstr "Veranstaltung kann ohne Administrator nicht erstellt werden."

msgid "Cannot delete published files"
msgstr "Veröffentlichte Dateien können nicht gelöscht werden"

msgid "Cannot do that in demo mode!"
msgstr "Diese Aktion ist im Demo-Modus nicht möglich!"

msgid "Cannot forward motions"
msgstr "Darf keine Anträge weiterleiten"

msgid "Cannot move published files"
msgstr "Veröffentlichte Dateien können nicht verschoben werden"

msgid "Cannot receive motions"
msgstr "Darf keine Anträge erhalten"

msgid "Categories"
msgstr "Sachgebiete"

msgid "Category"
msgstr "Sachgebiet"

msgid "Category changed"
msgstr "Sachgebiet aktualisiert"

msgid "Category removed"
msgstr "Sachgebiet entfernt"

msgid "Category set to {}"
msgstr "Sachgebiet gesetzt auf {}"

msgid "Center"
msgstr "Mittig"

msgid "Change color set"
msgstr "Farbauswahl ändern"

msgid "Change paragraph"
msgstr "Absatz ändern"

msgid "Change password"
msgstr "Passwort ändern"

msgid "Change password for"
msgstr "Passwort ändern für"

msgid "Change presence"
msgstr "Anwesenheit ändern"

msgid "Change recommendation"
msgstr "Änderungsempfehlung"

msgid "Change recommendation - rejected"
msgstr "Änderungsempfehlung - Abgelehnt"

msgid "Change recommendations"
msgstr "Änderungsempfehlungen"

msgid "Change your delegation"
msgstr "Eigene Stimmrechtsübertragung bearbeiten"

msgid "Changed by"
msgstr "Bearbeitet von"

msgid "Changed title"
msgstr "Geänderter Titel"

msgid "Changed version"
msgstr "Geänderte Fassung"

msgid "Changed version in line"
msgstr "Geänderte Fassung in Zeile"

msgid "Changes"
msgstr "Änderungen"

msgid "Changes of all settings group will be lost!"
msgstr "Änderungen in allen Einstellungsseiten gehen verloren!"

msgid "Chat"
msgstr "Chat"

msgid "Chat groups"
msgstr "Chatgruppen"

msgid "Check datastore"
msgstr "Datastore überprüfen"

msgid "Check in or check out participants based on their participant numbers:"
msgstr ""
"An- oder Abmeldung von Teilnehmenden basierend auf ihren Teilnehmernummern:"

msgid "Checkmate! You lost!"
msgstr "Schachmatt! Du hast verloren!"

msgid "Checkmate! You won!"
msgstr "Schachmatt! Du hast gewonnen!"

msgid "Chess"
msgstr "Schach"

msgid "Choice"
msgstr "Auswahl"

msgid "Choose 0 to disable Intervention."
msgstr "Zum Deaktivieren von Kurzinterventionen '0' eingeben."

msgid ""
"Choose 0 to disable speaking times widget for structure level countdowns."
msgstr ""
"Zum Deaktivieren des Redezeiten-Widgets für Gliederungsebenen-Countdowns '0'"
" eingeben."

msgid "Choose 0 to disable the supporting system."
msgstr "Zum Deaktivieren des Unterstützersystems '0' eingeben."

msgid "Chyron"
msgstr "Bauchbinde"

msgid "Chyron agenda item, background color"
msgstr "Bauchbinde TOP, Hintergrundfarbe"

msgid "Chyron agenda item, font color"
msgstr "Bauchbinde TOP, Schriftfarbe"

msgid "Chyron speaker name"
msgstr "Bauchbinden-Rednername"

msgid "Chyron speaker, background color"
msgstr "Bauchbinde Rednername, Hintergrundfarbe"

msgid "Chyron speaker, font color"
msgstr "Bauchbinde Rednername, Schriftfarbe"

msgid "Classic"
msgstr "Klassisch"

msgid "Clear"
msgstr "Bereinigen"

msgid "Clear all filters"
msgstr "Alle Filter entfernen"

msgid "Clear all list of speakers"
msgstr "Alle Redelisten bereinigen"

msgid "Clear current projection"
msgstr "Aktuelle Projektion löschen"

msgid "Clear formatting"
msgstr "Formatierung entfernen"

msgid "Clear list"
msgstr "Liste leeren"

msgid "Clear motion block"
msgstr "Antragsblock entfernen"

msgid "Clear recommendation"
msgstr "Empfehlung entfernen"

msgid "Clear tags"
msgstr "Schlagwörter entfernen"

msgid "Click here to vote!"
msgstr "Zur Stimmabgabe hier klicken!"

msgid "Close"
msgstr "Schließen"

msgid "Close edit mode"
msgstr "Bearbeitungsmodus beenden"

msgid "Close list of speakers"
msgstr "Redeliste schließen"

msgid "Closed"
msgstr "Geschlossen"

msgid "Closed items"
msgstr "Erledigte Einträge"

msgid "Collapse all"
msgstr "Alle zusammenklappen"

msgid "Color"
msgstr "Farbe"

msgid "Color set"
msgstr "Farbauswahl"

msgid "Column separator"
msgstr "Spaltentrenner"

msgid "Comment"
msgstr "Kommentar"

msgid "Comment created"
msgstr "Kommentar erstellt"

msgid "Comment deleted"
msgstr "Kommentar gelöscht"

msgid "Comment fields"
msgstr "Kommentarfelder"

msgid "Comment section"
msgstr "Kommentarabschnitt"

msgid "Comment sections"
msgstr "Kommentarabschnitte"

msgid "Comment updated"
msgstr "Kommentar aktualisiert"

msgid "Comment {} created"
msgstr "Kommentar {} erstellt"

msgid "Comment {} deleted"
msgstr "Kommentar {} gelöscht"

msgid "Comment {} updated"
msgstr "Kommentar {} aktualisiert"

msgid "Comments"
msgstr "Kommentare"

msgid "Committee"
msgstr "Gremium"

msgid "Committee Management Level changed"
msgstr "Committee-Management-Level aktualisiert"

msgid "Committee admin"
msgstr "Gremienadmin"

msgid "Committee management"
msgstr "Gremienverwaltung"

msgid "Committee managers"
msgstr "Gremienverwalter"

msgid "Committees"
msgstr "Gremien"

msgid "Committees and meetings"
msgstr "Gremien und Veranstaltungen"

msgid "Committees created"
msgstr "Gremien erstellt"

msgid "Committees updated"
msgstr "Gremien aktualisiert"

msgid "Committees with errors"
msgstr "Gremien mit Fehlern"

msgid "Committees with warnings: affected cells will be skipped"
msgstr "Gremien mit Warnungen: Die betroffenen Zellen werden übersprungen."

msgid "Conference room"
msgstr "Konferenzraum"

msgid "Confirm new password"
msgstr "Neues Passwort bestätigen"

msgid "Confirmation of the nomination list"
msgstr "Bestätigung der Wahlvorschlagsliste"

msgid "Congratuations! Your browser is supported by OpenSlides."
msgstr "Glückwunsch! Ihr Browser wird von OpenSlides unterstützt. "

msgid "Connect 4"
msgstr "Vier gewinnt"

msgid "Connect all users to live conference automatically."
msgstr "Alle Nutzer automatisch mit der Livekonferenz verbinden"

msgid "Content"
msgstr "Inhalt"

msgid "Continue livestream"
msgstr "Livestream fortsetzen"

msgid "Continuous text"
msgstr "Fortlaufender Text"

msgid "Contra speech"
msgstr "Gegenrede"

msgid "Contribution"
msgstr "Einbringung"

msgid "Contributions"
msgstr "Wortmeldungen"

msgid "Copy report to clipboard"
msgstr "Bericht in die Zwischenablage kopieren"

msgid "Count completed requests to speak"
msgstr "Abgeschlossene Wortmeldungen zählen"

msgid "Count logged-in users"
msgstr "Angemeldete Accounts zählen"

msgid "Countdown"
msgstr "Countdown"

msgid "Countdowns"
msgstr "Countdowns"

msgid "Counter speech"
msgstr "Gegenrede"

msgid "Counting of votes is in progress ..."
msgstr "Die Auszählung der Stimmen läuft ..."

msgid "Couple countdown with the list of speakers"
msgstr "Countdown mit der Redeliste verkoppeln"

msgid "Create"
msgstr "Erstellen"

msgid "Create editorial final version"
msgstr "Redaktionelle Beschlussfassung erstellen"

msgid "Create subitem"
msgstr "Unterpunkt erstellen"

msgid "Create user"
msgstr "Nutzer anlegen"

msgid "Creating PDF file ..."
msgstr "PDF-Datei wird erstellt ..."

msgid "Creation"
msgstr "Erstellung"

msgid "Creation date"
msgstr "Erstellungsdatum"

msgid "Current agenda item"
msgstr "Aktueller Tagesordnungspunkt"

msgid "Current date"
msgstr "Aktuelles Datum"

msgid "Current list of speakers"
msgstr "Aktuelle Redeliste"

msgid "Current list of speakers (as slide)"
msgstr "Aktuelle Redeliste (Folie)"

msgid "Current slide"
msgstr "Aktuelle Folie"

msgid "Current speaker"
msgstr "Aktuelle*r Redner*in"

msgid "Current speaker chyron"
msgstr "Bauchbinde aktuelle*r Redner*in"

msgid "Current window"
msgstr "Aktuelles Fenster"

msgid "Currently no livestream available."
msgstr "Derzeit kein Livestream verfügbar."

msgid "Currently projected"
msgstr "Aktuell projiziert"

msgid "Custom aspect ratio"
msgstr "Eigenes Seitenverhältnis"

msgid "Custom number of ballot papers"
msgstr "Benutzerdefinierte Anzahl von Stimmzetteln"

msgid "Custom translations"
msgstr "Benutzerdefinierte Übersetzungen"

msgid "Customize autopilot"
msgstr "Autopilot anpassen"

msgid "Dark mode"
msgstr "Dunkler Modus"

msgid "Dashboard"
msgstr "Dashboard"

msgid "Datastore is corrupt! See the console for errors."
msgstr "Der Datastore ist beschädigt! Mehr Details in der Konsole."

msgid "Datastore is ok!"
msgstr "Der Datastore ist ok!"

msgid "Decision"
msgstr "Entscheidung"

msgid "Default"
msgstr "Standard"

msgid "Default 100 % base"
msgstr "Voreingestellte 100-%-Basis"

msgid "Default election method"
msgstr "Voreingestellte Wahlmethode"

msgid "Default encoding for all CSV exports"
msgstr "Voreingestelltes Encoding für alle CSV-Exporte"

msgid "Default group"
msgstr "Vorgegebene Gruppen"

msgid "Default groups with voting rights"
msgstr "Voreingestellte Gruppen mit Stimmrecht"

msgid "Default line numbering"
msgstr "Voreingestellte Zeilennummerierung"

msgid ""
"Default speaking time contingent for parliamentary groups (structure levels)"
" in seconds"
msgstr ""
"Voreingestelltes Redezeitkontingent für parlamentarische Gruppierungen "
"(Gliederungsebenen) in Sekunden"

msgid ""
"Default text version for change recommendations and projection of motions"
msgstr ""
"Voreingestellte Fassung für Änderungsempfehlungen und Antragsprojektionen"

msgid "Default visibility for new agenda items (except topics)"
msgstr ""
"Voreingestellte Sichtbarkeit für neue Tagesordnungspunkte (außer Themen)"

msgid "Default vote method"
msgstr "Voreingestellte Abstimmungsmethode"

msgid "Default vote weight"
msgstr "Standard-Stimmgewicht"

msgid "Default voting duration"
msgstr "Voreingestellte Dauer der Stimmabgabe"

msgid "Default voting type"
msgstr "Voreingestellte Art der Stimmabgabe"

msgid ""
"Defines for the selected state which groups have access:\n"
"- If no option is selected, the motions in the selected state are visible to all; The prerequisite for this is group permission: [Can see motions].\n"
"- Selecting one or more options restricts access to those groups for which the selected authorization option is defined under > [Participants] > [Groups]."
msgstr ""
"Definiert für den ausgewählten Status, welche Gruppen Zugriff haben:\n"
"- Wenn keine Option ausgewählt ist, sind die Anträge im ausgewählten Status für alle sichtbar; Voraussetzung hierfür ist Gruppenrecht: [Darf Anträge sehen].\n"
"- Die Auswahl einer oder mehrerer Optionen schränkt den Zugriff auf diejenigen Gruppen ein, für die unter > [Teilnehmende] > [Gruppen] die ausgewählte Berechtigungsoption definiert ist."

msgid "Defines the colour for the state button."
msgstr "Definiert die Farbe für die Status-Schaltfläche."

msgid ""
"Defines the maximum deflection. Entering zero will use the amount of present"
" participants instead."
msgstr ""
"Definiert den maximalen Ausschlag. Bei Eingabe von 0 wird die Anzahl der "
"anwesenden Teilnehmenden verwendet."

msgid ""
"Defines the minimum deflection which is required to recognize applause."
msgstr ""
"Definiert den minimalen Ausschlag, der erforderlich ist, um Applaus zu "
"erkennen."

msgid "Defines the time in which applause amounts are add up."
msgstr "Definiert die Zeit in der Applauswerte aufsummiert werden."

msgid ""
"Defines the wording of the recommendation that belongs to this state.\n"
"Example: State = Accepted / Recommendation = Acceptance.\n"
"\n"
"To activate the recommendation system, a recommender (for example, a motion committee) must be defined under > [Settings] > [Motions] > [Name of recommender].\n"
"Example recommender: motion committee\n"
"\n"
"Additional information:\n"
"In combination with motion blocks, the recommendation of multiple motions can be followed simultaneously."
msgstr ""
"Definiert den Wortlaut der Beschlussempfehlung, die zum ausgewählten Status gehört. Beispiel: Status = Angenommen / Empfehlung = Annahme.\n"
"\n"
"Zur Aktivierung des Empfehlungssystems muss ein Empfehlungsgeber unter > [Einstellungen] > [Anträge] > [Name des Empfehlungsgebers] festgelegt sein.\n"
"Beispiel: \"Empfehlung der Antragskommission\"\n"
"\n"
"Weitere Information:\n"
"In Kombination mit Antragsblöcken kann der Empfehlung von mehreren Anträgen gleichzeitig gefolgt werden."

msgid "Defines which states can be selected next in the workflow."
msgstr ""
"Definiert welche Status im Arbeitsablauf als Nächstes ausgewählt werden "
"können."

msgid "Delegation of vote"
msgstr "Stimmrechtsübertragung"

msgid "Delete"
msgstr "Löschen"

msgid "Delete color set"
msgstr "Farbauswahl löschen"

msgid "Delete editorial final version"
msgstr "Redaktionelle Beschlussfassung löschen"

msgid "Delete projector"
msgstr "Projektor löschen"

msgid "Deleted user"
msgstr "Gelöschter Nutzer"

msgid "Deleting this motion will also delete the amendments."
msgstr "Mit Löschen dieses Antrags werden auch die Änderungsanträge gelöscht."

msgid "Deletion"
msgstr "Streichung"

msgid "Delivering vote... Please wait!"
msgstr "Stimmabgabe läuft ... Bitte etwas Geduld!"

msgid "Description"
msgstr "Beschreibung"

msgid "Deselect all"
msgstr "Alle abwählen"

msgid "Design"
msgstr "Design"

msgid "Designates whether this user is in the room."
msgstr "Bestimmt, ob dieser Benutzer vor Ort ist."

msgid "Didn't get an email"
msgstr "Bekam keine E-Mail"

msgid "Diff version"
msgstr "Änderungsdarstellung"

msgid "Disabled (no percents)"
msgstr "Deaktiviert (keine Prozente)"

msgid "Disallow new point of order when list of speakers is closed"
msgstr "Stellen eines GO-Antrags bei geschlossener Redeliste verbieten"

msgid "Display type"
msgstr "Anzeigeformat"

msgid "Distribute overhang time"
msgstr "Überhangzeit übertragen"

msgid "Divergent:"
msgstr "abweichend:"

msgid "Do not forget to save your changes!"
msgstr "Vergessen Sie nicht Ihre Änderungen zu speichern!"

msgid "Do not show recommendations publicly"
msgstr "Empfehlungen nicht öffentlich anzeigen"

msgid "Do you accept?"
msgstr "Bist Du einverstanden?"

msgid "Do you really want to delete this color set?"
msgstr "Soll diese Farbauswahl wirklich gelöscht werden?"

msgid "Do you really want to discard all your changes?"
msgstr "Wollen Sie wirklich alle Änderungen verwerfen?"

msgid "Do you really want to go ahead?"
msgstr "Wollen Sie die Aktion wirklich fortsetzen?"

msgid "Do you really want to lock this participant out of the meeting?"
msgstr ""
"Wollen Sie diesen Teilnehmenden wirklich aus der Veranstaltung ausschließen?"

msgid ""
"Do you really want to make available this meeting as a public template?"
msgstr ""
"Wollen Sie wirklich diese Veranstaltung als öffentliche Vorlage verfügbar "
"machen?"

msgid "Do you really want to save your changes?"
msgstr "Wollen Sie wirklich Ihre Änderungen speichern?"

msgid "Do you really want to stop sharing this meeting as a public template?"
msgstr ""
"Wollen Sie wirklich aufhören diese Veranstaltung als öffentliche Vorlage zu "
"nutzen?"

msgid "Do you really want to undo the lock out of the participant?"
msgstr ""
"Wollen Sie das Ausschließen des Teilnehmenden wirklich rückgängig machen?"

msgid "Do you want to update the amendment text? All changes will be lost."
msgstr ""
"Möchten Sie den Änderungsantragstext aktualisieren? Alle Änderungen gehen "
"verloren."

msgid "Does not have notes"
msgstr "Hat keine Notizen"

msgid "Done"
msgstr "erledigt"

msgid "Download"
msgstr "Herunterladen"

msgid "Download CSV example file"
msgstr "CSV-Beispiel-Datei herunterladen"

msgid "Download folder"
msgstr "Verzeichnis herunterladen"

msgid "Download the file"
msgstr "Datei herunterladen"

msgid "Drop files into this area OR click here to select files"
msgstr ""
"Dateien auf diesen Bereich ziehen ODER hier klicken um Dateien auszuwählen"

msgid "Duplicate"
msgstr "Duplizieren"

msgid "Duplicate from"
msgstr "Duplizieren von"

msgid "Duplicates"
msgstr "Duplikate"

msgid "Duration"
msgstr "Dauer"

msgid "Duration in minutes"
msgstr "Dauer in Minuten"

msgid "Duration of all requests to speak"
msgstr "Dauer aller Wortmeldungen"

msgid "Duration of requests to speak"
msgstr "Dauer der Wortmeldungen"

msgid ""
"During non-nominal voting OpenSlides does NOT store the individual user ID "
"of the voter. This in no way means that a non-nominal vote is completely "
"anonymous and secure. The votes cannot track their individual votes after "
"the data has been submitted. The validity of the data cannot always be "
"guaranteed."
msgstr ""
"Während der nicht-namentlichen Stimmabgabe speichert OpenSlides NICHT die "
"individuelle Nutzerkennung des Stimmberechtigen. Dies bedeutet jedoch "
"keineswegs, dass eine nicht-namentliche Stimmabgabe völlig anonym und sicher"
" ist. Der Stimmberechtigte kann nach Übermittlung der Daten die eigene "
"Stimme nicht mehr nachverfolgen oder überprüfen. Die Gültigkeit der Daten "
"kann daher nicht garantiert werden."

msgid "Edit"
msgstr "Bearbeiten"

msgid "Edit HTML content"
msgstr "HTML-Inhalt bearbeiten"

msgid "Edit account"
msgstr "Account bearbeiten"

msgid "Edit comment field"
msgstr "Kommentarfeld bearbeiten"

msgid "Edit committee"
msgstr "Gremium bearbeiten"

msgid "Edit details"
msgstr "Details bearbeiten"

msgid "Edit details for"
msgstr "Details bearbeiten für"

msgid "Edit editorial final version"
msgstr "Redaktionelle Beschlussfassung bearbeiten"

msgid "Edit group"
msgstr "Gruppe bearbeiten"

msgid "Edit meeting"
msgstr "Veranstaltung bearbeiten"

msgid "Edit moderation note"
msgstr "Sprechzettel bearbeiten"

msgid "Edit participant"
msgstr "Teilnehmende bearbeiten"

msgid "Edit point of order ..."
msgstr "GO-Antrag bearbeiten ..."

msgid "Edit projector"
msgstr "Projektor bearbeiten"

msgid "Edit queue"
msgstr "Warteschlange bearbeiten"

msgid "Edit state"
msgstr "Status bearbeiten"

msgid "Edit tag"
msgstr "Schlagwort bearbeiten"

msgid "Edit the whole motion text"
msgstr "Vollständigen Antragstext bearbeiten"

msgid "Edit to enter votes."
msgstr "Bearbeiten, um Stimmen einzugeben."

msgid "Edit topic"
msgstr "Thema bearbeiten"

msgid "Edit workflow"
msgstr "Arbeitsablauf bearbeiten"

msgid "Editorial final version"
msgstr "Redaktionelle Beschlussfassung"

msgid "Election"
msgstr "Wahl"

msgid "Election documents"
msgstr "Wahlunterlagen"

msgid "Elections"
msgstr "Wahlen"

msgid "Elections (PDF settings)"
msgstr "Wahlen (PDF-Einstellungen)"

msgid "Element"
msgstr "Element"

msgid "Email"
msgstr "E-Mail"

msgid "Email address"
msgstr "E-Mail-Adresse"

msgid "Email body"
msgstr "Nachrichtentext"

msgid "Email sent"
msgstr "E-Mail gesendet"

msgid "Email settings"
msgstr "E-Mail-Einstellungen"

msgid "Email subject"
msgstr "Betreff"

msgid "Empty text field"
msgstr "Leeres Textfeld"

msgid "Enable SSO via SAML"
msgstr "SSO via SAML aktivieren"

msgid "Enable chat globally"
msgstr "Chat global aktivieren"

msgid "Enable electronic voting"
msgstr "Elektronische Stimmabgabe aktivieren"

msgid "Enable forspeech / counter speech"
msgstr "Fürrede/Gegenrede aktivieren"

msgid "Enable interposed questions"
msgstr "Zwischenfragen aktivieren"

msgid "Enable numbering for agenda items"
msgstr "Nummerierung von Tagesordnungspunkten aktivieren"

msgid "Enable participant presence view"
msgstr "Ansicht zur Teilnehmeranwesenheit aktivieren"

msgid "Enable point of order"
msgstr "Geschäftsordnungsanträge aktivieren"

msgid "Enable point of orders for other participants"
msgstr "Stellen eines GO-Antrags für andere Teilnehmende erlauben"

msgid "Enable public meetings"
msgstr "Öffentliche Veranstaltungen aktivieren"

msgid "Enable specifications and ranking for possible motions"
msgstr "Vorgaben und Reihung für mögliche GO-Anträge aktivieren"

msgid "Enable star icon usage by speakers"
msgstr "Stern-Icon-Markierung darf auch von Redner*innen genutzt werden"

msgid "Enable virtual applause"
msgstr "Virtuellen Applaus einschalten"

msgid "Enable virtual help desk room"
msgstr "Virtuellen Help-Desk-Raum einschalten"

msgid "Enable/disable account ..."
msgstr "Account ein-/ausschalten ..."

msgid "Enable/disable accounts"
msgstr "Accounts ein-/ausschalten"

msgid ""
"Enables for the selected state the possibility for submitters to change the "
"state of the motion. Other administrative functions are excluded."
msgstr ""
"Aktiviert für den ausgewählten Status die Möglichkeit, dass "
"Antragsteller*innen den Status des Antrages verändern können. Weitere "
"Verwaltungsfunktionen sind ausgeschlossen."

msgid ""
"Enables public access to this meeting without login data. Permissions can be"
" set after activation in the new group 'Public'."
msgstr ""
"Ermöglicht öffentlichen Zugriff auf diese Veranstaltung ohne Logindaten. "
"Berechtigungen können nach Aktivierung in der neuen Gruppe 'Öffentlich' "
"eingestellt werden."

msgid "Enables the ability to create votings for motions in this state."
msgstr ""
"Aktiviert für Anträge im ausgewählten Status die Möglichkeit, Abstimmungen "
"zu erstellen."

msgid ""
"Enables the editing of the motion text and reason by submitters in the "
"selected state after the motion has been created."
msgstr ""
"Ermöglicht den Antragsteller*innen nach Erstellung eines Antrags die "
"nachträgliche Bearbeitung von Antragstext und Begründung im ausgewählten "
"Status."

msgid ""
"Enables the forwarding of motions to other meetings within the OpenSlides instance in the selected state.\n"
"\n"
"Prerequisites:\n"
"1. forwarding hierarchy must be set at the organizational level in the committee.\n"
"2. target meeting must be created.\n"
"3. user must have group permission for forwarding."
msgstr ""
"Aktiviert im ausgewählten Status die Möglichkeit zur Weiterleitung von Anträgen an andere Veranstaltungen innerhalb der OpenSlides-Instanz. \n"
"\n"
"Voraussetzungen:\n"
"1. Weiterleitungshierarchie muss auf Organisationsebene im Gremium eingestellt sein. \n"
"2. Zielveranstaltung muss erstellt sein.\n"
"3. Nutzer muss Gruppenrecht zur Weiterleitung haben."

msgid ""
"Enables the support function for motions in the selected state. The support "
"function must be activated under > [Settings] > [Motions] as well as the "
"corresponding group permission in > [Participants] > [Groups] > [Motions] > "
"[Can support motions]."
msgstr ""
"Aktiviert im ausgewählten Status die Möglichkeit zur Unterstützung von "
"Anträgen. Die Unterstützungsfunktion muss unter > [Einstellungen] > "
"[Anträge] sowie für die entsprechenden Gruppen das Recht unter > "
"[Teilnehmende] > [Gruppen] > [Anträge] > [Darf Anträge unterstützen] "
"aktiviert sein."

msgid ""
"Enables the visibility of amendments directly in the corresponding main motion. The text of amendments is embedded within the text of the motion.\n"
"\n"
"Note: Does not affect the visibility of change recommendations."
msgstr ""
"Aktiviert die Sichtbarkeit von Änderungen direkt im jeweiligen Hauptantrag. Der Text von Änderungsanträgen wird in den Fließtext eingebettet.\n"
"\n"
"Hinweis: Hat keine Auswirkung auf die Sichtbarkeit von Änderungsempfehlungen."

msgid "Encoding of the file"
msgstr "Encoding der Datei"

msgid "End date"
msgstr "Enddatum"

msgid "End speech"
msgstr "Rede beenden"

msgid "Enforce page breaks"
msgstr "Seitenumbrüche erzwingen"

msgid "Enter"
msgstr "Eingabe"

msgid "Enter conference room"
msgstr "Konferenzraum beitreten"

msgid "Enter duration in seconds. Choose 0 to disable warning color."
msgstr ""
"Geben Sie die Dauer in Sekunden an. Zum Deaktivieren der Warn-Farbe 0 "
"auswählen."

msgid ""
"Enter number of the next shown speakers. Choose -1 to show all next "
"speakers."
msgstr ""
"Geben Sie die Anzahl der nächsten anzuzeigenden Redner*innen ein. Wählen Sie"
" -1 um alle anzuzeigen."

msgid "Enter participant number"
msgstr "Teilnehmernummer eingeben"

msgid "Enter the developer mode"
msgstr "Entwicklermodus aufrufen"

msgid "Enter your email to send the password reset link"
msgstr ""
"Geben Sie Ihre E-Mail-Adresse ein, um einen Link zum Zurücksetzen des "
"Passworts zu erhalten."

msgid "Entitled present users"
msgstr "anwesende Stimmberechtigte"

msgid "Entitled to vote"
msgstr "Stimmberechtigte"

msgid "Entitled users"
msgstr "Stimmberechtigte"

msgid "Error"
msgstr "Fehler"

msgid "Error during PDF creation of election:"
msgstr "Fehler bei der PDF-Erstellung der Wahl:"

msgid "Error during PDF creation of motion:"
msgstr "Fehler bei der PDF-Erstellung in Antrag"

msgid "Error in form field."
msgstr "Fehler im Formularfeld."

msgid "Error talking to autoupdate service"
msgstr "Fehler bei der Kommunikation mit dem Autoupdate-Service"

msgid "Estimated end"
msgstr "Voraussichtliches Ende"

msgid "Event location"
msgstr "Veranstaltungsort"

msgid "Every admin in every meeting will be able to see this content."
msgstr "Jeder Administrator in jeder Veranstaltung kann diese Inhalte sehen."

msgid ""
"Everyone can see the request of a point of order (instead of managers for "
"list of speakers only)"
msgstr ""
"Jede*r darf das Anliegen eines GO-Antrags sehen (anstatt nur die "
"Redelistenverwaltung)"

msgid ""
"Existing accounts can be reused or updated by using: <ul><li>Membership "
"number <i>(recommended)</i><li>Username<li>Email address AND first name AND "
"last name"
msgstr ""
"Bestehende Accounts können wiederverwendet oder aktualisiert werden durch "
"die Verwendung von: <ul><li>Mitgliedsnummer "
"<i>(empfohlen)</i><li>Benutzername<li>E-Mail-Adresse UND Vorname UND "
"Nachname"

msgid "Exit conference room"
msgstr "Konferenzraum verlassen"

msgid "Exit fullscreen"
msgstr "Vollbild beenden"

msgid "Expand all"
msgstr "Alle ausklappen"

msgid "Export"
msgstr "Exportieren"

msgid "Export as CSV"
msgstr "Exportieren als CSV"

msgid "Export as PDF"
msgstr "Exportieren als PDF"

msgid "Export comment"
msgstr "Kommentar exportieren"

msgid "Export moderator note as PDF"
msgstr "Sprechzettel als PDF exportieren"

msgid "Export motions"
msgstr "Anträge exportieren"

msgid "Export personal note only"
msgstr "Nur persönliche Notiz exportieren"

msgid "Export selected elections"
msgstr "Ausgewählte Wahlen exportieren"

msgid "Export selected motions"
msgstr "Ausgewählte Anträge exportieren"

msgid "Extension"
msgstr "Erweiterung"

msgid "External ID"
msgstr "Externe ID"

msgid "Fallback"
msgstr "Fallback"

msgid "Favorites"
msgstr "Favoriten"

msgid "File"
msgstr "Datei"

msgid "File is being used"
msgstr "Die Datei wird verwendet"

msgid "File is used in:"
msgstr "Datei wird verwendet in:"

msgid "Filename"
msgstr "Dateiname"

msgid "Files"
msgstr "Dateien"

msgid "Filter"
msgstr "Filter"

msgid "Filtered single votes"
msgstr "Gefilterte Einzelstimmen"

msgid "Final version"
msgstr "Beschlussfassung"

msgid "Finished"
msgstr "Abgeschlossen"

msgid "First speech"
msgstr "Erstredner*in"

msgid "First state"
msgstr "Erster Status"

msgid "Follow recommendation"
msgstr "Empfehlung folgen"

msgid "Follow recommendations for all motions"
msgstr "Empfehlungen für alle Anträge folgen"

msgid "Following users are currently editing this motion:"
msgstr "Folgende Nutzer bearbeiten aktuell diesen Antrag:"

msgid "Font bold"
msgstr "Schriftart fett"

msgid "Font bold italic"
msgstr "Schriftart fett kursiv"

msgid "Font italic"
msgstr "Schriftart kursiv"

msgid "Font monospace"
msgstr "Schriftart monospace"

msgid "Font regular"
msgstr "Schriftart normal"

msgid "Font size in pt"
msgstr "Schriftgröße in pt"

msgid ""
"For activation:<br>\n"
"                        1. Assign group permission (define the group that can support motions)<br>\n"
"                        2. Adjust workflow (define state in which motions can be supported)<br>\n"
"                        3. Enter minimum number (see next field)"
msgstr ""
"Zur Aktivierung:<br>\n"
"1. Gruppenrecht vergeben (Gruppe festlegen, die Anträge unterstützen darf)<br>\n"
"2. Arbeitsablauf anpassen (Status festlegen, in dem Anträge unterstützt werden dürfen)<br>\n"
"3. Mindestanzahl eintragen (siehe nächstes Feld)"

msgid ""
"For large instances this may block the server to the point of unusability"
msgstr "Bei großen Instanzen kann dies den Server stark blockieren."

msgid "Foreground color"
msgstr "Vordergrundfarbe"

msgid "Forgot Password?"
msgstr "Passwort vergessen?"

msgid "Formalities"
msgstr "Formalia"

msgid "Format"
msgstr "Format"

msgid "Forspeech"
msgstr "Fürrede"

msgid "Forward"
msgstr "Weiterleiten"

msgid "Forward motions"
msgstr "Anträge weiterleiten"

msgid "Forward motions to"
msgstr "Anträge weiterleiten an"

msgid "Forwarded motion deleted"
msgstr "Weitergeleiteter Antrag gelöscht"

msgid "Forwarded to {}"
msgstr "Weitergeleitet an: {}"

msgid "Forwarding"
msgstr "Weiterleitung"

msgid "Forwarding created"
msgstr "Weiterleitung erstellt"

msgid "Forwarding of motion"
msgstr "Weiterleitung von Antrag"

msgid "Front page title"
msgstr "Titel der Startseite"

msgid "Full name"
msgstr "Vollständiger Name"

msgid "Fullscreen"
msgstr "Vollbild"

msgid "Game draw!"
msgstr "Unentschieden!"

msgid "Gender"
msgstr "Geschlecht"

msgid "Genders"
msgstr "Geschlechter"

msgid "General"
msgstr "Allgemein"

msgid "General abstain"
msgstr "Generelle Enthaltung"

msgid "General approval"
msgstr "Generelle Zustimmung"

msgid "General rejection"
msgstr "Generelle Ablehnung"

msgid "Generate new color"
msgstr "Neue Farbe generieren"

msgid "Generate new passwords"
msgstr "Neue Passwörter generieren"

msgid "Generate password"
msgstr "Passwort generieren"

msgid "Give applause"
msgstr "Applaus geben"

msgid "Given name"
msgstr "Vorname"

msgid "Global headbar color"
msgstr "Kopfzeilenfarbe"

msgid "Go to line"
msgstr "Springe zur Zeile"

msgid "Got an email"
msgstr "Bekam eine E-Mail"

msgid "Group"
msgstr "Gruppe"

msgid "Group name"
msgstr "Gruppenname"

msgid "Group not found. Account added to the group “Default”."
msgstr "Gruppe nicht gefunden. Account zur Gruppe \"Standard\" hinzugefügt."

msgid "Group not found. Account already belongs to another group."
msgstr ""
"Gruppe nicht gefunden. Account gehört bereits zu einer anderen Gruppe."

msgid "Groups"
msgstr "Gruppen"

msgid "Groups changed in meeting {}"
msgstr "Gruppen in Veranstaltung {} geändert"

msgid "Groups changed in multiple meetings"
msgstr "Gruppen in mehreren Veranstaltungen geändert"

msgid "Groups with read permissions"
msgstr "Gruppen mit Leseberechtigungen"

msgid "Groups with write permissions"
msgstr "Gruppen mit Schreibberechtigungen"

msgid "Has SSO identification"
msgstr "Hat SSO-Kennung"

msgid "Has a membership number"
msgstr "Hat eine Mitgliedsnummer"

msgid "Has amendments"
msgstr "Hat Änderungsanträge"

msgid "Has an email address"
msgstr "Hat eine E-Mail-Adresse"

msgid "Has changed vote weight"
msgstr "Stimmgewicht verändert"

msgid "Has email"
msgstr "Hat E-Mail"

msgid "Has forwardings"
msgstr "Hat Weiterleitungen"

msgid "Has identical motions"
msgstr "Hat wortgleiche Anträge"

msgid "Has logged in"
msgstr "Hat sich angemeldet"

msgid "Has no SSO identification"
msgstr "Hat keine SSO-Kennung"

msgid "Has no email address"
msgstr "Hat keine E-Mail-Adresse"

msgid "Has no identical motions"
msgstr "Hat keine wortgleichen Anträge"

msgid "Has no membership number"
msgstr "Hat keine Mitgliedsnummer"

msgid "Has no speakers"
msgstr "Keine Wortmeldungen vorhanden"

msgid "Has not logged in yet"
msgstr "Hat sich noch nicht angemeldet"

msgid "Has not spoken"
msgstr "Hat nicht geredet"

msgid "Has not voted"
msgstr "Stimme nicht abgegeben"

msgid "Has notes"
msgstr "Hat Notizen"

msgid "Has speakers"
msgstr "Wortmeldungen vorhanden"

msgid "Has spoken"
msgstr "Hat geredet"

msgid "Has unchanged vote weight"
msgstr "Stimmgewicht unverändert"

msgid "Has voted"
msgstr "Stimme abgegeben"

msgid "Header"
msgstr "Kopfzeile"

msgid "Header background color"
msgstr "Hintergrundfarbe Kopfbereich"

msgid "Header font color"
msgstr "Schriftfarbe Kopfbereich"

msgid "Heading"
msgstr "Überschrift"

msgid "Headings"
msgstr "Überschriften"

msgid "Headline color"
msgstr "Überschriftenfarbe"

msgid "Help desk"
msgstr "Help Desk"

msgid "Help text for access data and welcome PDF"
msgstr "Hilfetext für das Zugangsdaten- und Willkommens-PDF"

msgid "Hidden item"
msgstr "Versteckter Eintrag"

msgid "Hide"
msgstr "Ausblenden"

msgid "Hide main menu"
msgstr "Hauptmenü ausblenden"

msgid "Hide more text"
msgstr "weniger anzeigen"

msgid "Hide note on number of multiple contributions"
msgstr "Hinweis zur Anzahl von Mehrfachwortmeldungen ausblenden"

msgid "Hide password"
msgstr "Passwort verstecken"

msgid "Highest applause amount"
msgstr "Höchster Applauswert"

msgid "Hint on voting"
msgstr "Hinweis zur Stimmabgabe"

msgid "History"
msgstr "Chronik"

msgid "Home"
msgstr "Startseite"

msgid "How to create new amendments"
msgstr "Erstellung von Änderungsanträgen"

msgid "I know the risk"
msgstr "Ich kenne das Risiko"

msgid ""
"IMPORTANT: The sender address (noreply@openslides.com) is defined in the OpenSlides server settings and cannot be changed here.\n"
"                            To receive replies you have to enter a reply address in the next field. Please test the email dispatch in case of changes!"
msgstr ""
"WICHTIG: Die Absenderadresse (noreply@openslides.com) ist in den OpenSlides-Servereinstellungen definiert und kann hier nicht geändert werden. Um Antworten zu \n"
"erhalten, müssen Sie zwingend im nächsten Feld eine Antwortadresse angeben. Bitte \n"
"testen Sie bei Änderungen den E-Mail-Versand."

msgid "Identical motions"
msgstr "Wortgleiche Anträge"

msgid "Identical with"
msgstr "Wortgleich mit"

msgid "Identifier"
msgstr "Bezeichner"

msgid "If deactivated it is displayed below the title."
msgstr "Wenn deaktiviert erfolgt die Anzeige unterhalb des Antragstitels."

msgid ""
"If it is an amendment, you can back up its content when editing it and "
"delete it afterwards."
msgstr ""
"Wenn es sich um einen Änderungsantrag handelt, können Sie den Inhalt beim "
"Bearbeiten sichern und anschließend löschen."

msgid "If the value is set to 0 the time counts up as stopwatch."
msgstr ""
"Wenn der Wert auf 0 gesetzt wird, wird die Zeit als Stoppuhr hochgezählt."

msgid "Image description"
msgstr "Bildbeschreibung"

msgid "Import"
msgstr "Importieren"

msgid "Import accounts"
msgstr "Accounts importieren"

msgid "Import committees"
msgstr "Gremien importieren"

msgid "Import data needs to have the JSON format"
msgstr "Importierte Daten müssen im JSON-Format vorliegen"

msgid "Import meeting"
msgstr "Veranstaltung importieren"

msgid "Import participants"
msgstr "Teilnehmende importieren"

msgid "Import successful"
msgstr "Import erfolgreich"

msgid "Import successful with some warnings"
msgstr "Import erfolgreich mit einigen Warnungen"

msgid "Import topics"
msgstr "Themen importieren"

msgid "Import workflows"
msgstr "Arbeitsabläufe importieren"

msgid "Important: New groups are not created."
msgstr "Wichtig: Neue Gruppen werden nicht erstellt."

msgid "In motion list, motion detail and PDF."
msgstr "In Antragsliste, Detailansicht und PDF."

msgid "In progress, please wait ..."
msgstr "In Bearbeitung, bitte warten ..."

msgid "In the election process"
msgstr "Im Wahlvorgang"

msgid "Inactive"
msgstr "Inaktiv"

msgid "Inconsistent data."
msgstr "Inkonsistente Daten."

msgid "Information"
msgstr "Information"

msgid "Initial password"
msgstr "Initiales Passwort"

msgid "Inline"
msgstr "Zeichenformate"

msgid "Insert after"
msgstr "Danach einfügen"

msgid "Insert before"
msgstr "Davor einfügen"

msgid "Insert behind"
msgstr "Dahinter einfügen"

msgid "Insert topics here"
msgstr "Themen hier importieren"

msgid "Insert/Edit Link"
msgstr "Link einfügen/bearbeiten"

msgid "Insert/edit image"
msgstr "Bild einfügen/bearbeiten"

msgid "Insert/edit link"
msgstr "Link einfügen/bearbeiten"

msgid "Insertion"
msgstr "Ergänzung"

msgid "Insufficient material! It's a draw!"
msgstr "Zu wenig Material! Es ist ein Unentschieden!"

msgid "Internal"
msgstr "Intern"

msgid "Internal item"
msgstr "Interner Eintrag"

msgid "Internal login"
msgstr "Interner Login"

msgid "Interposed question"
msgstr "Zwischenfrage"

msgid "Intervention"
msgstr "Kurzintervention"

msgid "Intervention speaking time in seconds"
msgstr "Kurzintervention-Redezeit in Sekunden"

msgid "Invalid line number"
msgstr "Ungültige Zeilennummer"

msgid "Invalid votes"
msgstr "Ungültige Stimmen"

msgid "Invite to conference room"
msgstr "In den Konferenzraum einladen"

msgid "Is a committee"
msgstr "Ist ein Gremium"

msgid "Is a natural person"
msgstr "Ist eine natürliche Person"

msgid "Is a template"
msgstr "Ist eine öffentliche Vorlage"

msgid "Is active"
msgstr "Ist aktiv"

msgid ""
"Is allowed to add himself/herself to the list of speakers.\n"
"\n"
"Note:\n"
"Optional combination of requests to speak with presence status is possible. ( > [Settings] > [List of speakers] > [General] )"
msgstr ""
"Darf sich selbst zur Redeliste hinzufügen.\n"
"\n"
"Hinweis:\n"
"Optionale Kopplung von Wortmeldungen an Anwesenheitsstatus ist möglich. ( > [Einstellungen] > [Redeliste] > [Allgemein] )"

msgid "Is already projected"
msgstr "ist bereits projiziert"

msgid "Is amendment"
msgstr "Ist ein Änderungsantrag"

msgid "Is archived"
msgstr "Ist archiviert"

msgid "Is being projected"
msgstr "wird projiziert"

msgid "Is candidate"
msgstr "ist Kandidat*in"

msgid "Is closed"
msgstr "Ist geschlossen"

msgid "Is committee admin"
msgstr "Ist Gremienadmin"

msgid "Is favorite"
msgstr "Ist Favorit"

msgid "Is in active meetings"
msgstr "Ist in aktiven Veranstaltungen"

msgid "Is in archived meetings"
msgstr "Ist in archivierten Veranstaltungen"

msgid "Is locked out"
msgstr "Ist ausgeschlossen"

msgid "Is manager"
msgstr "ist Verwalter*in"

msgid "Is no amendment and has no amendments"
msgstr "Ist kein Änderungsantrag und hat keine Änderungsanträge"

msgid "Is no natural person"
msgstr "Ist keine natürliche Person"

msgid "Is not a committee"
msgstr "Ist kein Gremium"

msgid "Is not a template"
msgstr "Ist keine öffentliche Vorlage"

msgid "Is not active"
msgstr "Ist nicht aktiv"

msgid "Is not an amendment"
msgstr "Ist kein Änderungsantrag"

msgid "Is not archived"
msgstr "Ist nicht archiviert"

msgid "Is not favorite"
msgstr "Ist kein Favorit"

msgid "Is not in active meetings"
msgstr "Ist in keinen aktiven Veranstaltungen"

msgid "Is not in archived meetings"
msgstr "Ist in keinen archivierten Veranstaltungen"

msgid "Is not present"
msgstr "Ist nicht anwesend"

msgid "Is not public"
msgstr "Ist nicht öffentlich"

msgid "Is present"
msgstr "Ist anwesend"

msgid "Is public"
msgstr "Ist öffentlich"

msgid "Is speaker"
msgstr "ist Redner*in"

msgid "Is submitter"
msgstr "ist Antragsteller*in"

msgid ""
"It is not allowed to delete countdowns used for list of speakers or polls"
msgstr ""
"Countdowns, die für Redelisten oder elektronische Stimmabgaben verwendet "
"werden, dürfen nicht gelöscht werden."

msgid ""
"It is not allowed to set the permisson 'Can manage participants' to a locked"
" out user. Please unset the lockout state before adding a group with this "
"permission."
msgstr ""
"Es ist nicht erlaubt, die Berechtigung 'Darf Teilnehmende verwalten' auf "
"einen ausgeschlossenen Benutzer zu setzen. Bitte heben Sie den "
"Ausgeschlossen-Status auf, bevor Sie eine Gruppe mit dieser Berechtigung "
"hinzufügen."

msgid "It's a draw!"
msgstr "Es ist ein Unentschieden!"

msgid "It's your opponent's turn"
msgstr "Dein Gegner ist am Zug"

msgid "It's your turn!"
msgstr "Du bist dran!"

msgid "Italic"
msgstr "Kursiv"

msgid "Item"
msgstr "Eintrag"

msgid "Item number"
msgstr "Tagesordnungspunkt-Nummer"

msgid "Items"
msgstr "Einträge"

msgid "Jitsi domain"
msgstr "Jitsi-Domain"

msgid "Jitsi room name"
msgstr "Jitsi-Raumname"

msgid "Jitsi room password"
msgstr "Jitsi-Raumpasswort"

msgid "Justify"
msgstr "Blocksatz"

msgid "Keep each item in a single line."
msgstr "Verwenden Sie eine Zeile pro Eintrag."

msgid "Label color"
msgstr "Beschriftungsfarbe"

msgid "Language"
msgstr "Sprache"

msgid "Last email sent"
msgstr "Letzte gesendete E-Mail"

msgid "Last login"
msgstr "Letzte Anmeldung"

msgid "Last modified"
msgstr "Zuletzt geändert"

msgid "Last speakers"
msgstr "Letzte Redner*innen"

msgid "Leave"
msgstr "Verlassen"

msgid "Leave blank to automatically generate the password."
msgstr "Lassen Sie das Feld leer, um das Passwort automatisch zu generieren."

msgid "Leave blank to automatically generate the username."
msgstr ""
"Lassen Sie das Feld leer, um den Benutzernamen automatisch zu generieren."

msgid "Left"
msgstr "Links"

msgid "Legal notice"
msgstr "Impressum"

msgid "Less"
msgstr "Weniger"

msgid "Level indicator"
msgstr "Pegelanzeige"

msgid "Light mode"
msgstr "Heller Modus"

msgid "Limit of active accounts"
msgstr "Anzahl der maximal aktiven Accounts"

msgid "Limit of active meetings"
msgstr "Anzahl der maximal aktiven Veranstaltungen"

msgid "Line"
msgstr "Zeile"

msgid "Line length"
msgstr "Zeilenlänge"

msgid "Line numbering"
msgstr "Zeilennummerierung"

msgid "Line spacing"
msgstr "Zeilenabstand"

msgid "List of amendments: "
msgstr "Liste von Änderungsanträgen:"

msgid "List of electronic votes"
msgstr "Elektronische Stimmabgaben"

msgid "List of participants"
msgstr "Teilnehmendenliste"

msgid "List of participants (PDF)"
msgstr "Teilnehmendenliste (PDF)"

msgid "List of speakers"
msgstr "Redeliste"

msgid "List of speakers as overlay"
msgstr "Redeliste als Überblendung"

msgid "List of speakers is initially closed"
msgstr "Redelisten sind zunächst geschlossen"

msgid "List view"
msgstr "Listenansicht"

msgid "Lists of speakers"
msgstr "Redelisten"

msgid "Live conference"
msgstr "Livekonferenz"

msgid "Livestream"
msgstr "Livestream"

msgid "Livestream URL"
msgstr "Livestream-URL"

msgid "Livestream poster image"
msgstr "Livestream-Posterbild"

msgid "Livestream poster image url"
msgstr "Livestream-Posterbild-URL"

msgid "Loading data. Please wait ..."
msgstr "Daten werden geladen. Bitte warten ..."

msgid "Lock out user from this meeting."
msgstr "Benutzer von dieser Veranstaltung ausschließen."

msgid "Locked out"
msgstr "Ausgeschlossen"

msgid "Logged-in users"
msgstr "Angemeldete Accounts"

msgid "Login"
msgstr "Anmelden"

msgid "Login anyway"
msgstr "Trotzdem anmelden"

msgid "Login button text"
msgstr "Login-Button-Beschriftung"

msgid "Logout"
msgstr "Abmelden"

msgid "Lowest applause amount"
msgstr "Niedrigster Applauswert"

msgid "Main motion and line number"
msgstr "Hauptantrag und Zeilennummer"

msgid ""
"Make background color from meta information box on the projector transparent"
msgstr ""
"Hintergrundfarbe der Meta-Informations-Box auf dem Projektor transparent "
"anzeigen"

msgid "Mandates switched sucessfully!"
msgstr "Mandatswechsel erfolgreich."

msgid "Mark as personal favorite"
msgstr "Als persönlichen Favorit markieren"

msgid "Max votes per option cannot be greater than max votes."
msgstr ""
"Max. Stimmenanzahl pro Option kann nicht größer sein als max. Stimmenanzahl"

msgid "Maximum amount of votes"
msgstr "Maximale Stimmenanzahl"

msgid "Maximum amount of votes per option"
msgstr "Max. Stimmenanzahl pro Option"

msgid "Maximum number of columns in motion block projection"
msgstr "Maximale Spaltenanzahl der Antragsblockprojektion"

msgid "Maximum number of columns in single votes projection"
msgstr "Maximale Spaltenanzahl der Einzelstimmenprojektion"

msgid "Media access is denied"
msgstr "Medienzugriff verweigert"

msgid "Media file"
msgstr "Mediendatei"

msgid "Meeting"
msgstr "Veranstaltung"

msgid "Meeting administrator"
msgstr "Veranstaltungsadministrator"

msgid "Meeting date"
msgstr "Veranstaltungsdatum"

msgid "Meeting information"
msgstr "Veranstaltungsinformationen"

msgid "Meeting is closed"
msgstr "Veranstaltung ist geschlossen"

msgid "Meeting not found"
msgstr "Veranstaltung nicht gefunden"

msgid "Meeting specific information"
msgstr "Veranstaltungsspezifische Informationen"

msgid "Meeting template"
msgstr "Veranstaltungsvorlage"

msgid ""
"Meeting templates and the data they contain are publicly viewable by all "
"committee administrators."
msgstr ""
"Veranstaltungsvorlagen und die darin enthaltenen Daten sind für alle "
"Gremienadmins öffentlich einsehbar."

msgid "Meeting title"
msgstr "Veranstaltungstitel"

msgid "Meetings"
msgstr "Veranstaltungen"

msgid "Meetings affected:"
msgstr "Betroffene Veranstaltungen:"

msgid "Meetings selected"
msgstr "Anzahl der ausgewählte Veranstaltungen"

msgid "Membership number"
msgstr "Mitgliedsnummer"

msgid "Merge"
msgstr "Zusammenführen"

msgid "Merge accounts"
msgstr "Accounts zusammenführen"

msgid "Message"
msgstr "Mitteilung"

msgid "Messages"
msgstr "Mitteilungen"

msgid "Meta information"
msgstr "Metainformationen"

msgid "Metadata of Identity Provider (IdP)"
msgstr "Metadaten des Identity Providers (IdP)"

msgid "Metadata of Service Provider (SP)"
msgstr "Metadaten des Service Providers (SP)"

msgid "Min votes cannot be greater than max votes."
msgstr ""
"Die minimale Stimmenanzahl darf nicht größer als die maximale Stimmenanzahl "
"sein."

msgid "Minimal required version"
msgstr "Minimal erforderliche Version"

msgid "Minimize"
msgstr "Minimieren"

msgid "Minimum amount of votes"
msgstr "Minimale Stimmenanzahl"

msgid "Minimum number of digits for motion identifier"
msgstr "Minimale Anzahl an Ziffern im Antragsbezeichner"

msgid "Moderation note"
msgstr "Sprechzettel"

msgid "Moderation-Note"
msgstr "Sprechzettel"

msgid "Modern"
msgstr "Modern"

msgid "Modify design"
msgstr "Design ändern"

msgid "Module"
msgstr "Modul"

msgid "More"
msgstr "Mehr"

msgid "Motion"
msgstr "Antrag"

msgid "Motion block"
msgstr "Antragsblock"

msgid "Motion block changed"
msgstr "Antragsblock geändert"

msgid "Motion block removed"
msgstr "Antragsblock entfernt"

msgid "Motion block set to {}"
msgstr "Antragsblock gesetzt auf {}"

msgid "Motion blocks"
msgstr "Antragsblöcke"

msgid "Motion change recommendation created"
msgstr "Änderungsempfehlung erstellt"

msgid "Motion change recommendation deleted"
msgstr "Änderungsempfehlung gelöscht"

msgid "Motion change recommendation updated"
msgstr "Änderungsempfehlung aktualisiert"

msgid "Motion changed"
msgstr "Antrag geändert"

msgid "Motion created"
msgstr "Antrag erstellt"

msgid "Motion created (forwarded)"
msgstr "Antrag erstellt (weitergeleitet)"

msgid "Motion deleted"
msgstr "Antrag gelöscht"

msgid "Motion editor"
msgstr "Antragsbearbeiter*in"

msgid "Motion editors"
msgstr "Antragsbearbeiter*innen"

msgid "Motion forwarded to"
msgstr "Antrag weitergeleitet an"

msgid "Motion forwarding"
msgstr "Antragsweiterleitung"

msgid "Motion identifier"
msgstr "Antragsbezeichner"

msgid "Motion preamble"
msgstr "Antragseinleitung"

msgid "Motion updated"
msgstr "Antrag aktualisiert"

msgid "Motion version"
msgstr "Antragsfassung"

msgid "Motion votes"
msgstr "Antragsabstimmungen"

msgid "Motions"
msgstr "Anträge"

msgid "Motions (PDF settings)"
msgstr "Anträge (PDF-Einstellungen)"

msgid "Motions are in process. Please wait ..."
msgstr "Anträge werden bearbeitet. Bitte warten ..."

msgid "Move"
msgstr "Verschieben"

msgid "Move in call list"
msgstr "In Aufrufliste verschieben"

msgid "Move into directory"
msgstr "In Verzeichnis verschieben"

msgid "Move selected items ..."
msgstr "Ausgewählte Einträge verschieben ..."

msgid "Move to agenda item"
msgstr "Zu TOP verschieben"

msgid "Multiple users found for same username!"
msgstr "Mehrere Benutzer für denselben Benutzernamen gefunden!"

msgid "Multiple users with same credentials!"
msgstr "Mehrere Benutzer mit denselben Anmeldedaten gefunden!"

msgid "Multiselect"
msgstr "Mehrfachauswahl"

msgid "Must be unique"
msgstr "Name muss eindeutig sein"

msgid "My account"
msgstr "Mein Konto"

msgid "My meetings"
msgstr "Meine Veranstaltungen"

msgid "My profile"
msgstr "Mein Profil"

msgid "Name"
msgstr "Name"

msgid "Name of recommender"
msgstr "Name des Empfehlungsgebers"

msgid "Name of the new category"
msgstr "Name des neuen Sachgebiets"

msgid "Natural person"
msgstr "natürliche Person"

msgid "Navigate to account page from "
msgstr "Navigation zur Accountseite von"

msgid "Navigate to committee detail view from "
msgstr "Navigation zur Gremien-Detailansicht von"

msgid "Navigate to meeting "
msgstr "Navigation zur Veranstaltung"

msgid "Navigate to motion"
msgstr "Navigation zum Antrag"

msgid "Navigate to participant page from "
msgstr "Navigation zur Teilnehmenden-Seite von"

msgid "Navigate to the folder"
msgstr "Navigation zum Verzeichnis"

msgid "Negative votes are not allowed."
msgstr "Negative Stimmen sind nicht zulässig."

msgid "Never"
msgstr "Nie"

msgid "New account"
msgstr "Neuer Account"

msgid "New amendment"
msgstr "Neuer Änderungsantrag"

msgid "New ballot"
msgstr "Neuer Wahlgang"

msgid "New category"
msgstr "Neues Sachgebiet"

msgid "New change recommendation"
msgstr "Neue Änderungsempfehlung"

msgid "New chat group"
msgstr "Neue Chatgruppe"

msgid "New comment field"
msgstr "Neues Kommentarfeld"

msgid "New committee"
msgstr "Neues Gremium"

msgid "New design"
msgstr "Neues Design"

msgid "New directory"
msgstr "Neues Verzeichnis"

msgid "New election"
msgstr "Neue Wahl"

msgid "New file"
msgstr "Neue Datei"

msgid "New file name"
msgstr "Neuer Dateiname"

msgid "New folder"
msgstr "Neues Verzeichnis"

msgid "New gender"
msgstr "Neues Geschlecht"

msgid "New group"
msgstr "Neue Gruppe"

msgid "New meeting"
msgstr "Neue Veranstaltung"

msgid "New motion"
msgstr "Neuer Antrag"

msgid "New motion block"
msgstr "Neuer Antragsblock"

msgid "New option"
msgstr "Neue Option"

msgid "New participant"
msgstr "Neue*r Teilnehmer*in"

msgid "New password"
msgstr "Neues Passwort"

msgid "New projector"
msgstr "Neuer Projektor"

msgid "New state"
msgstr "Neuer Status"

msgid "New tag"
msgstr "Neues Schlagwort"

msgid "New topic"
msgstr "Neues Thema"

msgid "New vote"
msgstr "Neue Abstimmung"

msgid "New window"
msgstr "Neues Fenster"

msgid "New workflow"
msgstr "Neuer Arbeitsablauf"

msgid "Next"
msgstr "Weiter"

msgid "Next page"
msgstr "Nächste Seite"

msgid "Next states"
msgstr "Nächste Zustände"

msgid "No"
msgstr "Nein"

msgid "No admin role"
msgstr "Keine Adminrolle"

msgid "No category"
msgstr "Kein Sachgebiet"

msgid "No changes at the text."
msgstr "Keine Änderung am Text."

msgid "No chat groups available"
msgstr "Keine Chat-Gruppen vorhanden."

msgid "No comment"
msgstr "Kein Kommentar"

msgid "No committee admin"
msgstr "Kein Gremienadmin"

msgid "No data"
msgstr "Keine Daten"

msgid "No data available"
msgstr "Keine Daten verfügbar"

msgid "No delegation of vote"
msgstr "Keine Stimmrechtsübertragungen"

msgid "No emails were send."
msgstr "Es wurden keine E-Mails versandt."

msgid "No encryption"
msgstr "Keine Verschlüsselung"

msgid "No forwardings"
msgstr "Keine Weiterleitungen"

msgid "No group name has been entered."
msgstr "Es wurde noch kein Gruppenname eingegeben."

msgid "No groups selected"
msgstr "Keine Gruppen ausgewählt"

msgid "No items selected"
msgstr "Keine Einträge ausgewählte"

msgid "No meeting selected"
msgstr "Keine Veranstaltung ausgewählt"

msgid "No meetings available"
msgstr "Keine Veranstaltungen vorhanden"

msgid "No meetings have been selected."
msgstr "Es wurde noch keine Veranstaltung ausgewählt."

msgid "No one has voted for this poll"
msgstr "Niemand hat für diese Abstimmung gestimmt."

msgid "No options found"
msgstr "Keine Optionen gefunden"

msgid "No per candidate"
msgstr "Nein pro Kandidat"

msgid "No personal note"
msgstr "Keine persönliche Notiz"

msgid "No results found"
msgstr "Keine Ergebnisse gefunden."

msgid "No results yet"
msgstr "Noch keine Ergebnisse"

msgid "No results yet."
msgstr "Noch keine Ergebnisse."

msgid "No structure level"
msgstr "Keine Gliederungsebene"

msgid "No verbose name is defined"
msgstr "Es ist kein ausführlicher Name definiert"

msgid "No."
msgstr "Nr."

msgid "Nomination list"
msgstr "Wahlvorschlagsliste"

msgid "None"
msgstr "aus"

msgid "None of the selected motions can be forwarded."
msgstr "Keiner der ausgewählten Anträge kann weitergeleitet werden."

msgid "Normal (http/2)"
msgstr "Normal (http/2)"

msgid "Not found"
msgstr "Nicht gefunden"

msgid "Not locked out"
msgstr "Nicht ausgeschlossen"

msgid ""
"Note, that the default password will be changed to the new generated one."
msgstr ""
"Beachten Sie, dass das Passwort auf das neu generierte Passwort geändert "
"wird."

msgid ""
"Note: The public access setting is deactivated for the organization. Please "
"contact your admins or hosting providers to activate the setting."
msgstr ""
"Hinweis: Die Einstellung für den öffentlichen Zugang ist für diese "
"Organisation deaktiviert. Bitte wenden Sie sich an Ihren Administrator oder "
"Hosting-Provider, um die Einstellung zu aktivieren."

msgid ""
"Note: Your own password was not changed. Please use the password change "
"dialog instead."
msgstr ""
"Hinweis: Ihr eigenes Passwort wurde nicht geändert. Nutzen Sie stattdessen "
"die Passwort-Ändern-Funktion."

msgid "Notes"
msgstr "Notizen"

msgid "Number"
msgstr "Bezeichner"

msgid "Number candidates"
msgstr "Kandidat*innen nummerieren"

msgid "Number motions"
msgstr "Anträge nummerieren"

msgid "Number of (minimum) required supporters for a motion"
msgstr "Mindestanzahl erforderlicher Unterstützer*innen für einen Antrag"

msgid "Number of all delegates"
msgstr "Anzahl aller Delegierten"

msgid "Number of all participants"
msgstr "Anzahl aller Teilnehmenden"

msgid "Number of all requests to speak"
msgstr "Anzahl aller Wortmeldungen"

msgid "Number of ballot papers"
msgstr "Stimmzettelanzahl"

msgid "Number of candidates"
msgstr "Kandidatenanzahl"

msgid "Number of last speakers to be shown on the projector"
msgstr "Anzahl der dargestellten letzten Redner*innen auf dem Projektor"

msgid "Number of motions"
msgstr "Anzahl von Anträgen"

msgid ""
"Number of next speakers automatically connecting to the live conference"
msgstr ""
"Anzahl der nächsten Redner*innen, die automatisch mit der Livekonferenz "
"verbunden werden"

msgid "Number of participants"
msgstr "Anzahl von Teilnehmenden"

msgid "Number of persons to be elected"
msgstr "Anzahl der zu wählenden Personen"

msgid "Number of requests to speak"
msgstr "Anzahl der Wortmeldungen"

msgid "Number of the next speakers to be shown on the projector"
msgstr "Anzahl der dargestellten nächsten Redner*innen auf dem Projektor"

msgid "Number set"
msgstr "Nummer gesetzt"

msgid "Numbered list"
msgstr "Nummerierung"

msgid "Numbered per category"
msgstr "pro Sachgebiet nummerieren"

msgid "Numbering"
msgstr "Nummerierung"

msgid "Numbering and sorting"
msgstr "Nummerierung und Sortierung"

msgid "Numbering prefix for agenda items"
msgstr "Präfix für Nummerierung von Tagesordnungspunkten"

msgid "Numeral system for agenda items"
msgstr "Nummerierungssystem für Tagesordnungspunkte"

msgid "OK"
msgstr "OK"

msgid "OR"
msgstr "ODER"

msgid "Off"
msgstr "Aus"

msgid "Offline mode"
msgstr "Offline-Modus"

msgid "Ok"
msgstr "Ok"

msgid "Old account of"
msgstr "Alter Account von"

msgid "Old password"
msgstr "Altes Passwort"

msgid "On"
msgstr "An"

msgid "One email was send sucessfully."
msgstr "Eine E-Mail wurde erfolgreich versandt."

msgid "Only for internal notes."
msgstr "Nur für interne Notizen."

msgid "Only for nominal votes."
msgstr "Nur für namentliche Stimmabgaben."

msgid "Only groups and participant number are switched."
msgstr "Es werden nur Gruppen und Teilnehmendennummern getauscht."

msgid "Only main agenda items"
msgstr "Nur Haupt-Tagesordnungspunkte"

msgid "Only present participants can be added to the list of speakers"
msgstr "Nur anwesende Teilnehmende können zur Redeliste hinzugefügt werden"

msgid "Only time"
msgstr "Nur Zeit"

msgid "Only traffic light"
msgstr "Nur Ampel"

msgid "Open Jitsi in new tab"
msgstr "Jitsi im neuen Tab öffnen"

msgid "Open a meeting to play \"Connect 4\""
msgstr "Öffnen Sie eine Veranstaltung um \"Vier gewinnt\" zu spielen."

msgid "Open a meeting to play chess"
msgstr "Öffnen Sie eine Veranstaltung um Schach zu spielen."

msgid "Open items"
msgstr "Offene Einträge"

msgid "Open link in ..."
msgstr "Link öffnen im ..."

msgid "Open list of speakers"
msgstr "Redeliste öffnen"

msgid "Open meeting"
msgstr "Veranstaltung öffnen"

msgid "Open projection dialog"
msgstr "Projektionsdialog öffnen"

msgid "Open requests to speak"
msgstr "Offene Wortmeldungen"

msgid "OpenSlides URL"
msgstr "OpenSlides-URL"

msgid "OpenSlides access data"
msgstr "OpenSlides-Zugangsdaten"

msgid "OpenSlides help (FAQ)"
msgstr "OpenSlides Hilfe (FAQ)"

msgid ""
"OpenSlides offers various speaking list customizations for use in "
"parliament. These include the configuration of speaking time quotas for "
"parliamentary groups (e.g. fractions, coalitions) as well as extended types "
"of speeches such as short interventions and (parliamentary) interposed "
"questions."
msgstr ""
"Für die Nutzung im Parlament bietet OpenSlides verschiedene "
"Redelistenanpassungen. Hierzu zählen die Konfiguration von "
"Redezeitkontingenten für parlamentarische Gruppierungen (bspw. Fraktionen, "
"Koalitionen) sowie erweiterte Arten von Redebeiträgen wie Kurzinterventionen"
" und (parlamentarische) Zwischenfragen."

msgid "OpenSlides recommends"
msgstr "OpenSlides empfiehlt"

msgid "Option"
msgstr "Wahlmöglichkeit"

msgid "Options"
msgstr "Optionen"

msgid "Organization"
msgstr "Organisation"

msgid "Organization Management Level changed"
msgstr "Administrationsrolle geändert"

msgid "Organization admin"
msgstr "Organisationsadmin"

msgid "Organization language"
msgstr "Organisationssprache"

msgid "Organization specific information"
msgstr "Organisationsspezifische Informationen"

msgid "Organizations"
msgstr "Organisationen"

msgid "Origin"
msgstr "Herkunft"

msgid "Origin motion deleted"
msgstr "Herkunftsantrag gelöscht"

msgid "Original"
msgstr "Original"

msgid "Original version"
msgstr "Originalfassung"

msgid "Original version with all changes"
msgstr "Originalfassung mit allen Änderungen"

msgid "Out of sync"
msgstr "nicht synchronisiert"

msgid "Outside"
msgstr "außerhalb"

msgid "PDF"
msgstr "PDF"

msgid "PDF ballot paper logo"
msgstr "PDF-Stimmzettel-Logo"

msgid "PDF footer logo (left)"
msgstr "PDF-Logo Fußzeile (links)"

msgid "PDF footer logo (right)"
msgstr "PDF-Logo Fußzeile (rechts)"

msgid "PDF header logo (left)"
msgstr "PDF-Logo Kopfzeile (links)"

msgid "PDF header logo (right)"
msgstr "PDF-Logo Kopfzeile (rechts)"

msgid "PDF options"
msgstr "PDF-Optionen"

msgid "Page"
msgstr "Seite"

msgid "Page format"
msgstr "Papierformat"

msgid "Page margin bottom in mm"
msgstr "Seitenrand unten in mm"

msgid "Page margin left in mm"
msgstr "Seitenrand links in mm"

msgid "Page margin right in mm"
msgstr "Seitenrand rechts in mm"

msgid "Page margin top in mm"
msgstr "Seitenrand oben in mm"

msgid "Page number alignment in PDF"
msgstr "Seitenzahl-Ausrichtung im PDF"

msgid "Page numbers"
msgstr "Seitenzahlen"

msgid "Paragraph"
msgstr "Absatz"

msgid "Paragraph-based, Diff-enabled"
msgstr "Absatzbasiert mit Änderungsdarstellung"

msgid "Parallel upload"
msgstr "Parallel hochladen"

msgid "Parent agenda item"
msgstr "Elternelement in der Tagesordnung"

msgid "Parent motion text changed"
msgstr "Antragstext des Hauptantrags geändert"

msgid "Parliament options"
msgstr "Parlamentsoptionen"

msgid "Participant"
msgstr "Teilnehmer*in"

msgid "Participant added to group {} in meeting {}"
msgstr "Teilnehmer*in hinzugefügt zur Gruppe {} in Veranstaltung {}"

msgid "Participant added to multiple groups in meeting {}"
msgstr "Teilnehmer*in hinzugefügt zu mehreren Gruppen in Veranstaltung {}"

msgid "Participant added to multiple groups in multiple meetings"
msgstr ""
"Teilnehmer*in hinzugefügt zu mehreren Gruppen in mehreren Veranstaltungen"

msgid "Participant created"
msgstr "Teilnehmer*in erstellt"

msgid "Participant created in meeting {}"
msgstr "Teilnehmer*in erstellt in Veranstaltung {}"

msgid "Participant data updated in meeting {}"
msgstr "Teilnehmendendaten aktualisiert in Veranstaltung {}"

msgid "Participant data updated in multiple meetings"
msgstr "Teilnehmendendaten aktualisiert in mehreren Veranstaltungen"

msgid "Participant deleted"
msgstr "Teilnehmer*in gelöscht"

msgid "Participant deleted in meeting {}"
msgstr "Teilnehmer*in gelöscht in Veranstaltung {}"

msgid "Participant number"
msgstr "Teilnehmernummer"

msgid "Participant removed from group {} in meeting {}"
msgstr "Teilnehmer*in entfernt aus der Gruppe {} in Veranstaltung {}"

msgid "Participant removed from multiple groups in meeting {}"
msgstr "Teilnehmer*in entfernt aus mehreren Gruppen in Veranstaltung {}"

msgid "Participant removed from multiple groups in multiple meetings"
msgstr ""
"Teilnehmer*in entfernt aus mehreren Gruppen in mehreren Veranstaltungen"

msgid "Participants"
msgstr "Teilnehmende"

msgid "Participants (PDF settings)"
msgstr "Teilnehmenden (PDF-Einstellungen)"

msgid ""
"Participants and administrators are copied completely and cannot be edited "
"here."
msgstr ""
"Teilnehmende und Administratoren werden vollständig kopiert und lassen sich "
"hier nicht bearbeiten."

msgid "Participants created"
msgstr "Teilnehmende erstellt"

msgid "Participants skipped"
msgstr "Teilnehmende übersprungen"

msgid "Participants updated"
msgstr "Teilnehmende aktualisiert"

msgid "Participants with errors"
msgstr "Teilnehmende mit Fehlern"

msgid "Participants with warnings: affected cells will be skipped"
msgstr ""
"Teilnehmende mit Warnungen: Die betroffenen Zellen werden übersprungen."

msgid "Particles"
msgstr "Partikel"

msgid "Password"
msgstr "Passwort"

msgid "Password changed"
msgstr "Passwort geändert"

msgid "Password changed successfully!"
msgstr "Passwort erfolgreich geändert!"

msgid "Passwords do not match"
msgstr "Passwörter stimmen nicht überein"

msgid "Paste/write your topics in this textbox."
msgstr ""
"Kopieren oder schreiben Sie die Titel Ihrer Themenpunkte in diese Textbox."

msgid "Pause speech"
msgstr "Rede pausieren"

msgid "Permissions"
msgstr "Berechtigungen"

msgid "Personal data changed"
msgstr "Persönliche Stammdaten geändert"

msgid "Personal information"
msgstr "Persönliche Informationen"

msgid "Personal note"
msgstr "Persönliche Notiz"

msgid "Personal notes"
msgstr "Persönliche Notizen"

msgid "Phase"
msgstr "Phase"

msgid "Playing against"
msgstr "Spiel gegen"

msgid "Please allow OpenSlides to access your microphone and/or camera"
msgstr "Bitte erlauben Sie jetzt den Zugriff auf Mikrofon und Kamera."

msgid "Please enter a name for the new directory:"
msgstr "Bitte geben Sie einen Namen für das neue Verzeichnis ein:"

msgid "Please enter a name for the new workflow:"
msgstr "Bitte geben Sie einen Namen für den neuen Arbeitsablauf ein:"

msgid "Please enter a valid email address!"
msgstr "Bitte geben Sie eine gültige E-Mail-Adresse ein!"

msgid "Please enter your new password"
msgstr "Bitte geben Sie Ihr neues Passwort ein"

msgid "Please join the conference room now!"
msgstr "Bitte kommen Sie jetzt in den Konferenzraum!"

msgid "Please select a primary account."
msgstr "Bitte wählen Sie einen primären Account aus."

msgid "Please select a vote weight greater than or equal to 0.000001"
msgstr "Bitte ein Stimmgewicht größer oder gleich 0,000001 wählen."

msgid "Please select a vote weight greater than zero."
msgstr "Bitte wählen Sie ein Stimmgewicht größer 0."

msgid "Please select the directory:"
msgstr "Bitte wählen Sie das Verzeichnis aus:"

msgid ""
"Please select your target meetings and enter the name of an existing group "
"which should be assigned to the account in each meeting."
msgstr ""
"Bitte wählen Sie die gewünschten Zielveranstaltungen aus und geben Sie den "
"Namen einer bestehenden Gruppe an, die dem Account in jeder Veranstaltung "
"zugewiesen werden soll."

msgid "Please update your browser or contact your system administration."
msgstr ""
"Bitte aktualisieren Sie Ihren Browser oder kontaktieren Sie Ihre "
"Systemadministration."

msgid "Point of order"
msgstr "GO-Antrag"

msgid "Polls"
msgstr "Umfragen"

msgid ""
"Possible placeholders for email subject and body: {title}, {first_name}, "
"{last_name}, {groups}, {structure_levels}, {event_name}, {url}, {username} "
"and {password}"
msgstr ""
"Mögliche Platzhalter für E-Mail-Betreff und -Inhalt: {title}, {first_name}, "
"{last_name}, {groups}, {structure_levels}, {event_name}, {url}, {username} "
"und {password}"

msgid "Possible points of order"
msgstr "Mögliche GO-Anträge"

msgid "Preamble text for PDF document (all elections)"
msgstr "Einleitungstext für PDF-Dokument (alle Wahlen) "

msgid "Preamble text for PDF documents of motions"
msgstr "Einleitungstext für PDF-Dokumente von Anträgen"

msgid "Predefined seconds of new countdowns"
msgstr "Vorgegebene Sekunden für neue Countdowns"

msgid "Prefix"
msgstr "Präfix"

msgid "Prefix for the motion identifier of amendments"
msgstr "Präfix für den Antragsbezeichner von Änderungsanträgen"

msgid "Preload original motions"
msgstr "Herkunftsanträge vorladen"

msgid "Presence"
msgstr "Anwesenheit"

msgid "Present"
msgstr "Anwesend"

msgid "Present entitled users"
msgstr "Anwesende Stimmberechtigte"

msgid "Preview"
msgstr "Vorschau"

msgid "Previous"
msgstr "Zurück"

msgid "Previous page"
msgstr "Vorherige Seite"

msgid "Previous slides"
msgstr "Letzte Folien"

msgid "Primary color"
msgstr "Primärfarbe"

msgid "Principals"
msgstr "Vollmachtgeber*innen"

msgid "Privacy Policy"
msgstr "Datenschutzerklärung"

msgid "Privacy policy"
msgstr "Datenschutzerklärung"

msgid "Private key of Service Provider (SP)"
msgstr "Privater Schlüssel des Service Providers (SP)"

msgid "Process handling"
msgstr "Prozessverarbeitung"

msgid "Project"
msgstr "Projizieren"

msgid "Project active structure level"
msgstr "Aktuelle Wortmeldung projizieren"

msgid "Project all structure levels"
msgstr "Alle Gliederungsebenen projizieren"

msgid "Project selection?"
msgstr "Auswahl projizieren?"

msgid "Projection"
msgstr "Projektion"

msgid "Projection defaults"
msgstr "Projektionsvorgaben"

msgid "Projections"
msgstr "Projektionen"

msgid "Projector"
msgstr "Projektor"

msgid "Projector h1"
msgstr "Projektor h1"

msgid "Projector h2"
msgstr "Projektor h2"

msgid "Projector header image"
msgstr "Projektor-Kopfgrafik"

msgid "Projector logo"
msgstr "Projektor-Logo"

msgid "Projectors"
msgstr "Projektoren"

msgid "Pronoun"
msgstr "Pronomen"

msgid "Proxy holders"
msgstr "Vollmachtnehmer*innen"

msgid "Public"
msgstr "Öffentlich"

msgid "Public access"
msgstr "Öffentlicher Zugang"

msgid "Public item"
msgstr "Öffentlicher Eintrag"

msgid "Public template"
msgstr "Öffentliche Vorlage"

msgid "Public template required for creating new meeting"
msgstr "Öffentliche Vorlage erforderlich zur Erstellung neuer Veranstaltungen"

msgid "Publish"
msgstr "Veröffentlichen"

msgid "Publish immediately"
msgstr "Direkt veröffentlichen"

msgid "Put all candidates on the list of speakers"
msgstr "Alle Kandidaten auf die Redeliste setzen"

msgid "Queue"
msgstr "Warteliste"

msgid "Rank"
msgstr "Rang"

msgid "Re-add last speaker"
msgstr "Letzte*n Redner*in zurückholen"

msgid "Re-count logged-in users"
msgstr "Angemeldete Accounts erneut zählen"

msgid "Reason"
msgstr "Begründung"

msgid "Reason required for creating new motion"
msgstr "Begründung erforderlich zur Erstellung neuer Anträge"

msgid "Receipt of contributions"
msgstr "Eingang der Wortmeldungen"

msgid "Receive motions"
msgstr "Anträge erhalten"

msgid "Receive motions from"
msgstr "Anträge erhalten von"

msgid "Received votes"
msgstr "Empfangene Stimmen"

msgid "Recommendation"
msgstr "Empfehlung"

msgid "Recommendation changed"
msgstr "Empfehlung geändert"

msgid "Recommendation label"
msgstr "Empfehlung"

msgid ""
"Recommendation of motions in such a state can only be seen by motion "
"managers."
msgstr ""
"Empfehlungen von Anträgen in einem solchen Zustand können nur von "
"Antragsverwaltern gesehen werden."

msgid "Recommendation reset"
msgstr "Empfehlung zurückgesetzt"

msgid "Recommendation set to {}"
msgstr "Empfehlung gesetzt auf {}"

msgid "Redo"
msgstr "Wiederherstellen"

msgid "Reenter to conference room"
msgstr "Konferenzraum erneut beitreten"

msgid "Referring motions"
msgstr "Auf diesen Antrag verweisende Anträge"

msgid "Refresh"
msgstr "Aktualisieren"

msgid "Reject"
msgstr "Ablehnen"

msgid "Rejected"
msgstr "Abgelehnt"

msgid "Relevant information could not be accessed"
msgstr "Relevante Informationen konnten nicht abgerufen werden."

msgid "Reload page"
msgstr "Seite neu laden"

msgid "Remove"
msgstr "Entfernen"

msgid ""
"Remove URL to deactivate livestream. Check extra group permission to see "
"livestream."
msgstr ""
"Um den Livestream zu deaktivieren entfernen Sie die URL. Prüfen Sie die "
"extra Gruppenberechtigung um den Livestream zu sehen."

msgid "Remove all next speakers"
msgstr "Alle nächsten Redner*innen entfernen"

msgid "Remove all previous speakers"
msgstr "Alle letzten Redner*innen entfernen"

msgid "Remove all speakers"
msgstr "Alle Redner*innen entfernen"

msgid "Remove candidate"
msgstr "Kandidat*in entfernen"

msgid "Remove file"
msgstr "Datei entfernen"

msgid "Remove forward"
msgstr "Weiterleitung entfernen"

msgid "Remove from agenda"
msgstr "Aus Tagesordnung entfernen"

msgid "Remove from motion block"
msgstr "Vom Antragsblock entfernen "

msgid "Remove link"
msgstr "Link entfernen"

msgid "Remove me"
msgstr "Entferne mich"

msgid "Remove option"
msgstr "Option entfernen"

msgid "Remove point of order"
msgstr "GO-Antrag entfernen"

msgid "Reopen"
msgstr "wieder öffnen"

msgid "Replacement"
msgstr "Ersetzung"

msgid "Reply address"
msgstr "Antwortadresse"

msgid "Request"
msgstr "Anliegen"

msgid "Request \"WhoAmI\" failed"
msgstr "Anfrage \"WhoAmI\" fehlgeschlagen"

msgid "Requests to speak"
msgstr "Wortmeldungen"

msgid "Required"
msgstr "Erforderlich"

msgid ""
"Required comma or semicolon separated values with these column header names "
"in the first row:"
msgstr ""
"Erforderliche Komma- oder Semikolon-separierte Werte mit diesen Spaltennamen"
" in der ersten Zeile:"

msgid "Required permissions to view this page:"
msgstr "Erforderliches Recht um diese Seite zu sehen:"

msgid "Requires permission to manage lists of speakers"
msgstr "Benötigt Recht zum Verwalten von Redelisten"

msgid "Requires permission to manage motion metadata"
msgstr "Benötigt Berechtigung um Antragsmetadaten zu verwalten"

msgid "Requires permission to see origin motions"
msgstr "Benötigt Recht zum Sehen von Herkunftsanträgen"

msgid "Reset"
msgstr "Zurücksetzen"

msgid "Reset cache"
msgstr "Cache leeren"

msgid "Reset password"
msgstr "Passwort zurücksetzen"

msgid "Reset passwords to the default ones"
msgstr "Passwörter zurücksetzen auf Initiales"

msgid "Reset recommendation"
msgstr "Empfehlung zurücksetzen"

msgid "Reset state"
msgstr "Status zurücksetzen"

msgid "Reset timer"
msgstr "Timer zurücksetzen"

msgid "Reset to default settings"
msgstr "Auf Werkseinstellungen zurücksetzen"

msgid "Resolution and size"
msgstr "Auflösung und Größe"

msgid "Restart livestream"
msgstr "Livestream neustarten"

msgid ""
"Restrict delegation principals from adding themselves to the list of "
"speakers"
msgstr ""
"Vollmachtgeber*innen dürfen sich nicht selbst auf die Redeliste setzen"

msgid "Restrict delegation principals from creating motions/amendments"
msgstr "Vollmachtgeber*innen dürfen keine Anträge/Änderungsanträge erstellen"

msgid "Restrict delegation principals from supporting motions"
msgstr "Vollmachtgeber*innen dürfen keine Anträge unterstützen"

msgid "Restrict delegation principals from voting"
msgstr "Vollmachtgeber*innen dürfen nicht abstimmen"

msgid "Restrictions"
msgstr "Zugriffsbeschränkung"

msgid "Result"
msgstr "Ergebnis"

msgid "Results"
msgstr "Ergebnisse"

msgid "Resume speech"
msgstr "Rede fortsetzen"

msgid "Retrieving vote status... Please wait!"
msgstr "Stimmabgabe wird vorbereitet... Bitte warten!"

msgid "Right"
msgstr "Rechts"

msgid "Roman"
msgstr "Römisch"

msgid "Rows with warnings"
msgstr "Zeilen mit Warnungen"

msgid "SSO"
msgstr "SSO"

msgid "SSO Identification"
msgstr "SSO-Kennung"

msgid "SSO identification"
msgstr "SSO-Kennung"

msgid "Same email"
msgstr "Gleiche E-Mail-Adresse"

msgid "Same given and surname"
msgstr "Gleicher Vor- und Nachname"

msgid "Save"
msgstr "Speichern"

msgid "Save all changes"
msgstr "Alle Änderungen speichern"

msgid "Save editorial final version"
msgstr "Redaktionelle Beschlussfassung speichern"

msgid "Scan this QR code to open URL."
msgstr "QR-Code scannen um die URL zu öffnen."

msgid "Scroll down"
msgstr "Nach unten scrollen"

msgid "Scroll down (big step)"
msgstr "Nach unten scrollen (in großen Schritten)"

msgid "Scroll up"
msgstr "Nach oben scrollen"

msgid "Scroll up (big step)"
msgstr "Nach oben scrollen (in großen Schritten)"

msgid "Search"
msgstr "Suche"

msgid "Search player"
msgstr "Spieler suchen"

msgid "Searching for candidates"
msgstr "Auf Kandidatensuche"

msgid "Searching for players ..."
msgstr "Auf der Suche nach Spielern ..."

msgid "Secret voting can not be guaranteed"
msgstr "Geheime Stimmabgaben können nicht garantiert werden"

msgid "Select"
msgstr "Auswählen"

msgid "Select all"
msgstr "Alle auswählen"

msgid "Select file"
msgstr "Datei auswählen"

msgid "Select meetings ..."
msgstr "Veranstaltungen auswählen ..."

msgid "Select paragraphs"
msgstr "Absätze auswählen"

msgid "Select participant"
msgstr "Teilnehmer*in auswählen"

msgid "Select speaker"
msgstr "Redner*in auswählen"

msgid "Send"
msgstr "Senden"

msgid "Send invitation email"
msgstr "Einladungs-E-Mail senden"

msgid "Sender name"
msgstr "Absendername"

msgid "Sending an invitation email"
msgstr "Einladungs-E-Mail senden"

msgid "Separator used for all CSV exports and examples"
msgstr "Feldtrenner für alle CSV-Exporte und -Beispiele"

msgid "Sequential number"
msgstr "Laufende Nummer"

msgid "Serially numbered"
msgstr "fortlaufend nummerieren"

msgid "Server settings required to activate Jitsi Meet integration."
msgstr ""
"Servereinstellungen erforderlich zur Aktivierung der Jitsi-Meet-Integration."

msgid "Set active"
msgstr "Aktiv gesetzt"

msgid "Set as favorite"
msgstr "Als Favorit markieren"

msgid "Set as not favorite"
msgstr "Favorit löschen"

msgid "Set as parent"
msgstr "Als Eltern setzen"

msgid "Set as reference projector"
msgstr "Als Referenzprojektor setzen"

msgid "Set as template"
msgstr "Als öffentliche Vorlage setzen"

msgid "Set category"
msgstr "Sachgebiet setzen"

msgid "Set favorite"
msgstr "Favorit markieren"

msgid "Set forward"
msgstr "Weiterleitung setzen"

msgid "Set hidden"
msgstr "Versteckt setzen"

msgid "Set identifier"
msgstr "Bezeichner setzen"

msgid "Set inactive"
msgstr "Inaktiv gesetzt"

msgid "Set internal"
msgstr "Intern setzen"

msgid "Set it manually"
msgstr "manuell setzen"

msgid "Set lock out ..."
msgstr "Ausgeschlossen setzen ..."

msgid "Set motion block"
msgstr "Antragsblock setzen"

msgid "Set natural person ..."
msgstr "Natürliche Person setzen ..."

msgid "Set not present in meeting {}"
msgstr "Abwesend gesetzt in Veranstaltung {}"

msgid "Set or remove motion forwarding from the selected committees to:"
msgstr "Antragsweiterleitung für ausgewählte Gremien setzen oder entfernen"

msgid "Set presence ..."
msgstr "Anwesenheit setzen ..."

msgid "Set present in meeting {}"
msgstr "Anwesend gesetzt in Veranstaltung {}"

msgid "Set public"
msgstr "Öffentlich setzen"

msgid "Set recommendation"
msgstr "Empfehlung setzen"

msgid "Set status"
msgstr "Status setzen"

msgid "Set status for selected accounts"
msgstr "Status für ausgewählte Accounts setzen:"

msgid "Set status for selected participants:"
msgstr "Status für ausgewählte Teilnehmende setzen:"

msgid "Set submission timestamp"
msgstr "Einreichungszeitstempel setzen"

msgid "Set submitters"
msgstr "Antragsteller*in setzen"

msgid "Set tags"
msgstr "Schlagwörter setzen"

msgid "Set workflow"
msgstr "Arbeitsablauf setzen"

msgid "Set/remove meeting"
msgstr "Veranstaltung setzen/entfernen"

msgid "Sets this projector as the reference for the current list of speakers"
msgstr "Diesen Projektor als Referenz für die aktuelle Redeliste setzen."

msgid "Settings"
msgstr "Einstellungen"

msgid "Short form for amendments"
msgstr "Kurzform Änderungsanträge"

msgid "Show all changes"
msgstr "Alle Änderungen anzeigen"

msgid "Show amendment"
msgstr "Änderungsantrag anzeigen"

msgid "Show amendment in parent motion"
msgstr "Änderungsantrag im Hauptantrag anzeigen"

msgid "Show amendments together with motions"
msgstr "Änderungsanträge zusätzlich in der Hauptantragsübersicht anzeigen"

msgid "Show applause amount"
msgstr "Applauswert anzeigen"

msgid "Show checkbox to record decision"
msgstr "Ankreuzfelder zum Dokumentieren der Entscheidung anzeigen"

msgid "Show clock"
msgstr "Uhr anzeigen"

msgid "Show committee"
msgstr "Gremium anzeigen"

msgid "Show conference room"
msgstr "Konferenzraum anzeigen"

msgid "Show entire motion text"
msgstr "Vollständigen Antragstext anzeigen"

msgid "Show full text"
msgstr "mehr anzeigen"

msgid "Show header and footer"
msgstr "Kopf- und Fußzeile anzeigen"

msgid "Show hint »first speech« in the list of speakers management view"
msgstr "Hinweis »Erstredner*in« in der Redelistenverwaltung anzeigen "

msgid "Show internal items when projecting agenda"
msgstr "Interne Einträge anzeigen bei der Projektion der Tagesordnung"

msgid "Show live conference window"
msgstr "Livekonferenz-Fenster anzeigen"

msgid "Show logo"
msgstr "Logo anzeigen"

msgid "Show main menu"
msgstr "Hauptmenü einblenden"

msgid "Show meta information box beside the title on projector"
msgstr ""
"Meta-Informations-Box auf dem Projektor neben dem Antragstitel anzeigen"

msgid "Show motion submitters in the agenda"
msgstr "Antragsteller*in in der Tagesordnung anzeigen"

msgid "Show motion text on projector"
msgstr "Antragstext auf dem Projektor anzeigen"

msgid "Show orange countdown in the last x seconds of speaking time"
msgstr "Countdown in den letzten x Sekunden der Redezeit orange darstellen"

msgid "Show password"
msgstr "Passwort anzeigen"

msgid "Show reason on projector"
msgstr "Begründung auf dem Projektor anzeigen"

msgid "Show recommendation extension field"
msgstr "Ergänzungsfeld für Empfehlung anzeigen"

msgid "Show recommendation on projector"
msgstr "Empfehlung auf dem Projektor anzeigen"

msgid "Show referring motions"
msgstr "Verweisende Anträge anzeigen"

msgid "Show report"
msgstr "Bericht anzeigen"

msgid "Show state extension field"
msgstr "Ergänzungsfeld für Status anzeigen"

msgid "Show submitters and recommendation/state in table of contents"
msgstr ""
"Antragsteller*in und Beschlussempfehlung/Beschluss im PDF-Inhaltsverzeichnis"
" anzeigen"

msgid "Show the amount of speakers in subtitle of list of speakers slide"
msgstr ""
"Anzahl der Redner*innen im Untertitel der Redelistenprojektion anzeigen"

msgid "Show the sequential number for a motion"
msgstr "Laufende Nummer von Anträgen anzeigen"

msgid "Show this text on the login page"
msgstr "Diesen Text auf der Login-Seite anzeigen"

msgid "Show title"
msgstr "Veranstaltungstitel anzeigen"

msgid "Show topic navigation in detail view"
msgstr ""
"Navigation zwischen Tagesordnungspunkten in der Detailansicht anzeigen"

msgid ""
"Shows a button with help icon to connect to an extra Jitsi conference room "
"for technical audio/video tests."
msgstr ""
"Zeigt einen Fragezeichen-Button an, um sich mit einem extra Jitsi-"
"Konferenzraum für technische Audio-/Video-Tests zu verbinden."

msgid ""
"Shows if livestream is not started. Recommended image format: 500x200px, PNG"
" or JPG"
msgstr ""
"Wird angezeigt, wenn der Livestream nicht gestartet werden kann. "
"Bildformatempfehlung: 500x200px, PNG oder JPG"

msgid ""
"Shows the given image as applause particle. Recommended image format: "
"24x24px, PNG, JPG or SVG"
msgstr ""
"Zeigt das angegebene Bild als Applaus-Partikel. Bildformatempfehlung: "
"24x24px, PNG, JPG oder SVG"

msgid "Single Sign-On settings"
msgstr "Single Sign-On-Einstellungen"

msgid "Single votes"
msgstr "Einzelstimmen"

msgid "Some csv values could not be read correctly."
msgstr "Einige CSV-Werte konnten nicht korrekt gelesen werden."

msgid ""
"Some mails could not be sent. There may be a problem communicating with the "
"mail server, please contact your admin."
msgstr ""
"Einige Mails konnten nicht gesendet werden. Möglicherweise gibt es ein "
"Problem bei der Kommunikation mit dem Mailserver. Bitte wenden Sie sich an "
"Ihren Administrator."

msgid "Sort"
msgstr "Sortieren"

msgid "Sort agenda"
msgstr "Tagesordnung sortieren"

msgid "Sort by identifier"
msgstr "Nach Bezeichner sortieren"

msgid "Sort categories"
msgstr "Sachgebiete sortieren"

msgid "Sort comments"
msgstr "Kommentare sortieren"

msgid "Sort election results by amount of votes"
msgstr "Wahlergebnisse nach Stimmanzahl sortieren"

msgid "Sort motions"
msgstr "Anträge sortieren"

msgid "Sort motions by"
msgstr "Anträge sortieren nach"

msgid "Sort participant names on single votes projection by"
msgstr "Teilnehmendennamen auf Einzelstimmenprojektion sortieren nach"

msgid "Sort workflow"
msgstr "Arbeitsablauf sortieren"

msgid "Source"
msgstr "Quelle"

msgid "Source code"
msgstr "Quelltext"

msgid "Speaker"
msgstr "Redner*in"

msgid "Speakers"
msgstr "Redner*innen"

msgid "Speaking time – current contribution"
msgstr "Redezeit – aktuelle Wortmeldung"

msgid "Speaking times"
msgstr "Redezeiten"

msgid "Speaking times – overview structure levels"
msgstr "Redezeiten – Übersicht Gliederungsebenen"

msgid "Speech start time"
msgstr "Redestartzeit"

msgid "Speech type"
msgstr "Art der Rede"

msgid "Spokesperson"
msgstr "Sprecher*in"

msgid "Spokespersons"
msgstr "Sprecher*innen"

msgid "Stalemate! It's a draw!"
msgstr "Unentschieden! Es ist ein Unentschieden!"

msgid "Start and end time must either both be set or both be empty"
msgstr "Start- und Endzeit müssen entweder beide gesetzt oder beide leer sein"

msgid "Start date"
msgstr "Anfangsdatum"

msgid "Start line number"
msgstr "Startzeilennummer"

msgid "Start time"
msgstr "Startzeit"

msgid "Start voting"
msgstr "Stimmabgabe starten"

msgid "State"
msgstr "Status"

msgid "State changed"
msgstr "Status geändert"

msgid "State set to {}"
msgstr "Status gesetzt auf {}"

msgid "Statistics"
msgstr "Statistiken"

msgid "Status"
msgstr "Status"

msgid "Stop"
msgstr "Beenden"

msgid "Stop & publish"
msgstr "Beenden & veröffentlichen"

msgid "Stop counting"
msgstr "Zählen stoppen"

msgid "Stop voting"
msgstr "Stimmabgabe beenden"

msgid "Stop waiting"
msgstr "Nicht länger warten"

msgid "Strikethrough"
msgstr "Durchgestrichen"

msgid "Structure level"
msgstr "Gliederungsebene"

msgid "Structure levels"
msgstr "Gliederungsebenen"

msgid "Subcategory"
msgstr "Untersachgebiet"

msgid "Submission date"
msgstr "Einreichungsdatum"

msgid "Submit selection now?"
msgstr "Auswahl jetzt senden?"

msgid "Submit vote now"
msgstr "Stimme(n) jetzt senden"

msgid "Submitter"
msgstr "Antragsteller*in"

msgid "Submitter may set state to"
msgstr "Antragsteller*in darf Status setzen auf"

msgid "Submitters"
msgstr "Antragsteller*in"

msgid "Submitters changed"
msgstr "Antragsteller*in geändert"

msgid "Subscript"
msgstr "Tiefgestellt"

msgid "Subtract"
msgstr "Subtrahieren"

msgid "Suitable accounts found"
msgstr "Passende Accounts gefunden"

msgid "Sum of votes"
msgstr "Summe der Einzelstimmen"

msgid "Sum of votes without general options"
msgstr "Summe der Stimmen ohne generelle Optionen"

msgid "Summary"
msgstr "Zusammenfassung"

msgid "Summary of changes"
msgstr "Zusammenfassung der Änderungen"

msgid "Summary of changes:"
msgstr "Zusammenfassung der Änderungen:"

msgid "Superadmin"
msgstr "Superadmin"

msgid "Superadmin actions"
msgstr "Superadmin-Aktionen"

msgid "Superadmin settings"
msgstr "Superadmin-Einstellungen"

msgid "Superscript"
msgstr "Hochgestellt"

msgid "Support"
msgstr "Unterstützen"

msgid "Supporters"
msgstr "Unterstützer*innen"

msgid "Supporters changed"
msgstr "Unterstützer*innen geändert"

msgid "Surname"
msgstr "Nachname"

msgid "Swap mandates"
msgstr "Mandatswechsel"

msgid "Switch"
msgstr "Wechseln"

msgid "System"
msgstr "System"

msgid "Table of contents"
msgstr "Inhaltsverzeichnis"

msgid "Tag"
msgstr "Schlagwort"

msgid "Tags"
msgstr "Schlagwörter"

msgid "Target meeting"
msgstr "Zielveranstaltung"

msgid "Text"
msgstr "Text"

msgid "Text color"
msgstr "Textfarbe"

msgid "Text for this option couldn't load."
msgstr "Der Text für diese Option konnte nicht geladen werden."

msgid "Text import"
msgstr "Textimport"

msgid "Text separator"
msgstr "Texttrenner"

msgid "Text to display"
msgstr "Anzuzeigender Text"

msgid "The account is deactivated."
msgstr "Der Account ist inaktiv."

msgid "The affected columns will not be imported."
msgstr "Die betroffenen Spalten werden nicht importiert."

msgid "The assembly may decide:"
msgstr "Die Versammlung möge beschließen:"

msgid "The event manager has not set up a legal notice yet."
msgstr "Der Veranstalter hat noch kein Impressum hinterlegt."

msgid "The event manager has not set up a privacy policy yet."
msgstr "Der Veranstalter hat noch keine Datenschutzerklärung hinterlegt."

msgid "The fields are defined as follows"
msgstr "Die Felder sind wie folgt definiert"

msgid "The file has too few columns to be parsed properly."
msgstr "Die Datei enthält zu wenige Spalten, um richtig erkannt zu werden."

msgid ""
"The import can not proceed. There is likely a problem with the import data, "
"please check the preview for details."
msgstr ""
"Der Import kann nicht fortgesetzt werden. Wahrscheinlich gibt es ein Problem"
" mit den Importdaten, bitte prüfen Sie die Vorschau auf Details."

msgid "The import is in progress, please wait ..."
msgstr "Der Import läuft, bitte warten ..."

msgid ""
"The import returned warnings. This does not mean that it failed, but some "
"data may have been imported differently. Usually the warnings will be the "
"same as during the preview, but as there is a possibility that new ones have"
" arisen, the relevant rows will be displayed below."
msgstr ""
"Der Import hat Warnungen zurückgegeben. Dies bedeutet nicht, dass der "
"Vorgang fehlgeschlagen ist, aber einige Daten wurden möglicherweise anders "
"importiert. In der Regel  handelt es sich um dieselben Warnungen wie in der "
"Vorschau. Aber da es möglich ist, dass neue Warnungen aufgetreten sind, "
"werden die entsprechenden Zeilen unten angezeigt."

msgid "The import was successful."
msgstr "Der Import war erfolgreich."

msgid "The input data for voting is invalid."
msgstr "Die Eingabedaten für die Stimmabgabe sind ungültig."

msgid "The link is broken. Please contact your system administrator."
msgstr ""
"Der Link ist defekt. Bitte kontaktieren Sie den zuständigen Administrator."

msgid "The list of speakers is closed."
msgstr "Die Redeliste ist geschlossen."

msgid ""
"The maximum number of characters per line. Relevant when line numbering is "
"enabled. Min: 40. Note: Check PDF export and font."
msgstr ""
"Die maximale Zeichenanzahl pro Zeile, sofern Zeilennummerierung aktiviert. "
"Minimum: 40. Hinweis: PDF-Export und Schrift prüfen."

msgid "The number has to be greater than 0."
msgstr "Die Anzahl muss größer als 0 sein."

msgid "The parent motion is not available."
msgstr "Der Eltern-Antrag ist nicht verfügbar."

msgid "The process is still running. Please wait!"
msgstr "Der Prozess ist noch nicht abgeschlossen. Bitte warten!"

msgid "The process may have stopped running."
msgstr "Der Prozess hat möglicherweise aufgehört zu laufen."

msgid "The process will be started. Please wait!"
msgstr "Der Prozess wird gestartet. Bitte warten!"

msgid "The request could not be sent. Check your connection."
msgstr ""
"Die Anfrage konnte nicht gesendet werden. Überprüfen Sie Ihre Verbindung."

msgid "The server could not be reached."
msgstr "Der Server konnte nicht erreicht werden."

msgid "The server didn't respond."
msgstr "Der Server antwortet nicht."

msgid ""
"The server may still be processing them, but you will probably not get a "
"result."
msgstr ""
"Der Server verarbeitet sie zwar noch, aber Sie werden wahrscheinlich kein "
"Ergebnis erhalten."

msgid "The title is required"
msgstr "Ein Titel ist erforderlich"

msgid ""
"The user %user% has no email, so the invitation email could not be sent."
msgstr ""
"%user% besitzt keine E-Mail-Adresse; eine E-Mail konnte daher nicht gesendet"
" werden."

msgid ""
"The users %user% have no email, so the invitation emails could not be sent."
msgstr ""
"%user% besitzen keine E-Mail-Adressen; E-Mails konnte daher nicht gesendet "
"werden."

msgid "There are not enough options."
msgstr "Es gibt nicht genug Optionen."

msgid "There is an error in your vote."
msgstr "Es gibt ein Fehler in Ihrer Stimme."

msgid "There is an error with this amendment. Please edit it manually."
msgstr ""
"In diesem Änderungsantrag ist ein Fehler. Bitte bearbeiten Sie den Text "
"manuell."

msgid "There is an unknown voting problem."
msgstr "Es gibt ein unbekanntes Problem bei der elektronischen Stimmabgabe."

msgid "There is an unspecified error in this line, which prevents the import."
msgstr ""
"In dieser Zeile liegt ein unbestimmter Fehler vor, der den Import "
"verhindert."

msgid ""
"There seems to be a problem connecting to our services. Check your "
"connection or try again later."
msgstr ""
"Es scheint ein Problem bei der Verbindung zu unseren Diensten zu geben. "
"Überprüfen Sie Ihre Verbindung oder versuchen Sie es später noch einmal."

msgid "There should be at least 2 options."
msgstr "Es müssen mindestens 2 Optionen vorhanden sein."

msgid "Thereof point of orders"
msgstr "davon Geschäftsordnungsanträge"

msgid "These accounts will be deleted:"
msgstr "Diese Accounts werden gelöscht:"

msgid "These participants will be removed:"
msgstr "Diese Teilnehmende werden entfernt:"

msgid "These settings are only applied locally on this browser."
msgstr "Diese Einstellungen werden nur lokal in diesem Browser übernommen."

msgid "This account has relations to meetings or committees"
msgstr "Dieser Account hat Verweise zu Veranstaltungen oder Gremien"

msgid ""
"This account is not linked as candidate, submitter or speaker in any meeting"
" and is not manager of any committee"
msgstr ""
"Dieser Account ist nicht als Kandidat*in, Antragsteller*in oder Redner*in in"
" einer Veranstaltung verlinkt und auch kein Verwalter*in eines Gremiums."

msgid "This action will diminish your organization management level"
msgstr "Diese Aktion wird Ihre Administrationsrolle beeinträchtigen"

msgid "This action will remove you from one or more groups."
msgstr "Diese Aktion entfernt Sie aus einer oder mehreren Gruppen."

msgid "This action will remove you from one or more meetings."
msgstr "Diese Aktion entfernt Sie aus einer oder mehreren Veranstaltungen."

msgid "This amendment has change recommendations."
msgstr "Dieser Änderungsantrag hat Änderungsempfehlungen."

msgid "This ballot contains deleted users."
msgstr "Der Wahlgang enthält gelöschte Nutzer."

msgid "This change collides with another one."
msgstr "Diese Änderung kollidiert mit einer anderen."

msgid "This committee already exists"
msgstr "Dieses Gremium existiert bereits"

msgid "This committee has no managers!"
msgstr "Dieses Gremium hat keine Gremiumverwalter!"

msgid "This field is required."
msgstr "Dieses Feld ist erforderlich."

msgid "This file will also be deleted from all meetings."
msgstr "Diese Datei wird auch aus allen Veranstaltungen gelöscht."

msgid "This is not a number."
msgstr "Dies ist keine Zahl."

msgid ""
"This may diminish your ability to do things in this meeting and you may not "
"be able to revert it by youself. Are you sure you want to do this?"
msgstr ""
"Dies kann Ihre Berechtigungen für diese Veranstaltung beeinträchtigen. Sie "
"sind möglicherweise nicht mehr in der Lage, es selbst rückgängig zu machen. "
"Sind Sie sicher, dass Sie das tun wollen?"

msgid "This meeting"
msgstr "diese Veranstaltung"

msgid "This meeting is archived"
msgstr "Diese Veranstaltung ist archiviert"

msgid "This meeting is public"
msgstr "Diese Veranstaltung ist öffentlich"

msgid "This paragraph does not exist in the main motion anymore:"
msgstr "Dieser Absatz existiert im Hauptantrag nicht mehr:"

msgid "This participant will only be removed from this meeting"
msgstr "Diese/r Teilnehmende wird nur aus dieser Veranstaltung entfernt"

msgid "This prefix already exists"
msgstr "Dieses Präfix existiert bereits."

msgid "This prefix already exists."
msgstr "Dieses Präfix existiert bereits."

msgid "This prefix will be set if you run the automatic agenda numbering."
msgstr ""
"Dieses Präfix wird gesetzt, wenn die automatische Nummerierung der "
"Tagesordnung durchgeführt wird."

msgid ""
"This projector is currently internal. Selecting such projectors as reference"
" projectors will automatically set them to visible. Do you really want to do"
" this?"
msgstr ""
"Dieser Projektor ist derzeit intern. Wenn Sie solche Projektoren als "
"Referenzprojektoren auswählen, werden sie automatisch auf sichtbar gesetzt. "
"Wollen Sie dies wirklich tun?"

msgid ""
"This will add or remove the following groups for all selected participants:"
msgstr ""
"Folgende Gruppen werden für die ausgewählten Teilnehmenden hinzugefügt oder "
"entfernt:"

msgid ""
"This will add or remove the following structure levels for all selected "
"participants:"
msgstr ""
"Folgenden Gliederungsebenen werden für die ausgewählten Teilnehmenden "
"hinzugefügt oder entfernt:"

msgid ""
"This will add or remove the following submitters for all selected motions:"
msgstr ""
"Folgende Antragsteller*innen werden für die ausgewählten Anträge hinzugefügt"
" oder entfernt:"

msgid ""
"This will add or remove the following tags for all selected agenda items:"
msgstr ""
"Folgende Schlagwörter werden für die ausgewählten Einträge hinzugefügt oder "
"entfernt:"

msgid "This will add or remove the following tags for all selected motions:"
msgstr ""
"Folgende Schlagwörter werden für die ausgewählten Anträge hinzugefügt oder "
"entfernt:"

msgid "This will add or remove the selected accounts to following meetings:"
msgstr ""
"Die ausgewählten Accounts werden in folgende Veranstaltungen hinzugefügt "
"oder entfernt:"

msgid ""
"This will diminish your ability to do things on the organization level and "
"you will not be able to revert this yourself."
msgstr ""
"Dadurch wird Ihre Fähigkeit, Dinge auf der Organisationsebene zu tun, "
"beeinträchtigt. Sie werden nicht in der Lage sein, dies selbst rückgängig zu"
" machen."

msgid "This will move all selected motions as childs to:"
msgstr ""
"Alle ausgewählten Anträge werden unterhalb des folgenden "
"Tagesordnungspunktes verschoben:"

msgid ""
"This will move all selected motions under or after the following motion in "
"the call list:"
msgstr ""
"Alle ausgewählten Anträge unter oder nach dem folgenden Antrag in der "
"Aufrufliste verschieben:"

msgid "This will reset all made changes and sort the call list."
msgstr ""
"Alle noch nicht gespeicherten Änderungen werden zurückgesetzt und die "
"Aufrufliste wird neu sortiert."

msgid "This will set the favorite status for all selected motions:"
msgstr "Favoriten-Markierung für alle ausgewählten Anträge setzen:"

msgid "This will set the following category for all selected motions:"
msgstr "Folgendes Sachgebiet wird für alle ausgewählten Anträge gesetzt:"

msgid "This will set the following motion block for all selected motions:"
msgstr "Folgender Antragsblock wird für alle ausgewählten Anträgen gesetzt:"

msgid "This will set the following recommendation for all selected motions:"
msgstr "Folgende Empfehlung wird für alle ausgewählten Anträge gesetzt:"

msgid "This will set the following state for all selected motions:"
msgstr "Folgender Status wird für alle ausgewählten Anträge gesetzt:"

msgid "This will set the workflow for all selected motions:"
msgstr "Folgender Arbeitsablauf wird für alle ausgewählten Anträge gesetzt:"

msgid "Thoroughly check datastore (unsafe)"
msgstr "Gründliche Überprüfung des Datastores (unsicher)"

msgid "Threefold repetition! It's a draw!"
msgstr "Dreimalige Wiederholung! Es ist ein Unentschieden!"

msgid "Tile view"
msgstr "Kachelansicht"

msgid "Time"
msgstr "Zeit"

msgid "Time and traffic light"
msgstr "Zeit und Ampel"

msgid "Timer"
msgstr "Timer"

msgid "Timers"
msgstr "Timer"

msgid "Timestamp"
msgstr "Zeitstempel"

msgid "Title"
msgstr "Titel"

msgid "Title for PDF document (all elections)"
msgstr "Titel für PDF-Dokument (alle Wahlen)"

msgid "Title for PDF documents of motions"
msgstr "Titel für PDF-Dokumente von Anträgen"

msgid "Title for access data and welcome PDF"
msgstr "Titel für das Zugangsdaten- und Begrüßungs-PDF"

msgid "To start your search press Enter or the search icon"
msgstr "Zum Starten der Suche Enter oder das Suchsymbol drücken."

msgid "Toggle to list of speakers"
msgstr "Zur Redeliste wechseln"

msgid "Toggle to parent item"
msgstr "Zum Elternelement wechseln"

msgid "Too many votes on one option."
msgstr "Zu viele Stimmen für eine Option."

msgid "Topic"
msgstr "Thema"

msgid "Topics"
msgstr "Themen"

msgid "Topics created"
msgstr "Themen erstellt"

msgid "Topics skipped"
msgstr "Themen übersprungen"

msgid "Topics updated"
msgstr "Themen aktualisiert"

msgid "Topics with warnings (will be skipped)"
msgstr "Themen mit Warnungen (werden übersprungen)"

msgid "Total accounts"
msgstr "Accounts insgesamt"

msgid "Total committees"
msgstr "Gesamtgremien"

msgid "Total participants"
msgstr "Teilnehmende insgesamt"

msgid "Total time"
msgstr "Gesamtzeit"

msgid "Total topics"
msgstr "Themen insgesamt"

msgid "Total votes cast"
msgstr "Abgegebene Stimmen"

msgid "Touch the book icon to enter text"
msgstr "Tippen Sie auf das Buch-Icon, um den Text zu bearbeiten."

msgid "Translation"
msgstr "Übersetzung"

msgid "Troubleshooting"
msgstr "Fehlerbehebung"

msgid "Try reconnect"
msgstr "Verbindung wiederherstellen"

msgid "URL"
msgstr "URL"

msgid "Underline"
msgstr "Unterstrichen"

msgid "Undo"
msgstr "Rückgängig"

msgid "Undone"
msgstr "unerledigt"

msgid "Unique speakers"
msgstr "Eindeutige Redner*innen"

msgid "Unknown participant"
msgstr "Unbekannte*r Teilnehmer*in"

msgid "Unknown user"
msgstr "Unbekannter Nutzer"

msgid "Unpublish"
msgstr "Nicht veröffentlichen"

msgid "Unsaved changes will not be applied."
msgstr "Nicht gespeicherte Änderungen werden nicht übernommen."

msgid "Unsupport"
msgstr "Unterstützung zurückziehen"

msgid "Upload"
msgstr "Hochladen"

msgid "Upload to"
msgstr "Hochladen in"

msgid ""
"Use JSON key:value structure (key = OpenSlides attribute name, value = IdP "
"attribute name)."
msgstr ""
"JSON-key:value-Struktur erforderlich (key = OpenSlides-Attributename, value "
"= IdP-Attributename)"

msgid "Use color"
msgstr "Farbe verwenden"

msgid "Use the following custom number"
msgstr "Verwende die folgende benutzerdefinierte Anzahl"

msgid "Used for WLAN QRCode projection."
msgstr "Wird für die Projektion des WLAN-QR-Codes verwendet."

msgid "Used for invitation emails and QRCode in PDF of access data."
msgstr ""
"Wird für Einladungs-E-Mails sowie WLAN-QR-Code im Zugangsdaten-PDF "
"verwendet."

msgid "User"
msgstr "Benutzer"

msgid "User not found."
msgstr "Benutzer nicht gefunden."

msgid "Username"
msgstr "Benutzername"

msgid "Username may not contain spaces"
msgstr "Benutzername darf kein Leerzeichen enthalten."

msgid "Username or password is incorrect."
msgstr "Benutzername oder Passwort war nicht korrekt."

msgid "Uses leading zeros to sort motions correctly by identifier."
msgstr ""
"Es werden führende Nullen verwendet, um die Bezeichner korrekt zu sortieren."

msgid ""
"Using OpenSlides over HTTP 1.1 or lower is not supported. Make sure you can "
"use HTTP 2 to continue."
msgstr ""
"Die Verwendung von OpenSlides über HTTP 1.1 oder niedriger wird nicht "
"unterstützt. Stellen Sie sicher, dass Sie HTTP 2 verwenden können, um "
"fortzufahren."

msgid "Using OpenSlides over HTTP is not supported. Enable HTTPS to continue."
msgstr ""
"Die Verwendung von OpenSlides über HTTP wird nicht unterstützt. Aktivieren "
"Sie HTTPS, um fortzufahren."

msgid "Valid votes"
msgstr "Gültige Stimmen"

msgid "View"
msgstr "Ansicht"

msgid "Virtual applause"
msgstr "Virtueller Applaus"

msgid "Visibility"
msgstr "Sichtbarkeit"

msgid "Visibility on agenda"
msgstr "Sichtbarkeit in der Tagesordnung"

msgid "Vote"
msgstr "Abstimmung"

msgid "Vote Weight"
msgstr "Stimmgewicht"

msgid "Vote delegation"
msgstr "Stimmrechtsübertragung"

msgid "Vote submitted"
msgstr "Stimme abgegeben"

msgid "Vote weight"
msgstr "Stimmgewicht"

msgid "Voted"
msgstr "Stimme abgegeben"

msgid "Votes"
msgstr "Stimmen"

msgid "Voting"
msgstr "Stimmabgabe"

msgid "Voting anonymized"
msgstr "Abstimmung anonymisiert"

msgid "Voting colors"
msgstr "Farben zur Stimmabgabe"

msgid "Voting created"
msgstr "Abstimmung erstellt"

msgid "Voting deleted"
msgstr "Abstimmung gelöscht"

msgid "Voting duration"
msgstr "Dauer der Stimmabgabe"

msgid ""
"Voting ends after short (some seconds/minutes) or long (some days/weeks) "
"time period."
msgstr ""
"Die Stimmabgabe endet nach kurzer (einige Sekunden/Minuten) oder langer "
"(einige Tage/Wochen) Zeitspanne."

msgid "Voting in progress"
msgstr "Stimmabgabe läuft"

msgid "Voting is currently in progress."
msgstr "Stimmabgabe läuft aktuell "

msgid "Voting method"
msgstr "Wahlmethode"

msgid "Voting opened"
msgstr "Abstimmung eröffnet"

msgid "Voting published"
msgstr "Abstimmung veröffentlicht"

msgid "Voting reset"
msgstr "Abstimmung zurückgesetzt"

msgid "Voting result"
msgstr "Abstimmungsergebnis"

msgid "Voting right delegated to (proxy)"
msgstr "Stimmrecht übertragen an (Vollmachtnehmer*in)"

msgid "Voting right for"
msgstr "Stimmrecht für"

msgid "Voting right received from (principals)"
msgstr "Stimmrecht erhalten von (Vollmachtgeber*in)"

msgid "Voting rights"
msgstr "Stimmrechte"

msgid "Voting started"
msgstr "Abstimmung gestartet"

msgid "Voting stopped"
msgstr "Abstimmung beendet"

msgid "Voting stopped/published"
msgstr "Abstimmung beendet/veröffentlicht"

msgid "Voting successful."
msgstr "Stimmabgabe erfolgreich."

msgid "Voting type"
msgstr "Art der Stimmabgabe"

msgid "Votings"
msgstr "Stimmabgaben"

msgid "WLAN encryption"
msgstr "WLAN-Verschlüsselung"

msgid "WLAN name (SSID)"
msgstr "WLAN-Name (SSID)"

msgid "WLAN password"
msgstr "WLAN-Passwort"

msgid "Wait"
msgstr "Warten"

msgid "Wait for response ..."
msgstr "Warten auf Antwort ..."

msgid "Waiting for response ..."
msgstr "Auf Antwort wartend ..."

msgid "Warn color"
msgstr "Warnfarbe"

msgid ""
"Warning: Amendments exist for this motion. Are you sure you want to delete "
"this motion regardless?"
msgstr ""
"Warnung: Es gibt Änderungsanträge zu diesem Antrag. Sind Sie sicher, dass "
"Sie diesen Antrag trotzdem löschen wollen?"

msgid ""
"Warning: Amendments exist for this motion. Editing this text will likely "
"impact them negatively. Particularily, amendments might become unusable if "
"the paragraph they affect is deleted."
msgstr ""
"Warnung: Zu diesem Antrag gibt es Änderungsanträge. Die Bearbeitung dieses "
"Textes wird sich wahrscheinlich negativ auf diese auswirken. Insbesondere "
"können Änderungsanträge unbrauchbar werden, wenn der Absatz, auf den sie "
"referenzieren, gelöscht wird."

msgid ""
"Warning: At least one of the selected motions has amendments, these will be "
"deleted as well. Do you want to delete anyway?"
msgstr ""
"Achtung! Mindestens einer der ausgewählten Anträge hat Änderungsanträge, "
"diese werden ebenfalls gelöscht. Möchten Sie trotzdem löschen?"

msgid ""
"Warning: Data loss is possible because accounts are in the same meeting."
msgstr ""
"Warnung: Es kann zu Datenverlusten kommen, da sich Accounts in der gleichen "
"Veranstaltung befinden."

msgid "Warning: This projector will be set to visible"
msgstr "Warnung: Dieser Projektor wird auf sichtbar gesetzt"

msgid "Was forwarded to this meeting"
msgstr "Wurde in diese Veranstaltung weitergeleitet"

msgid "Web interface header logo"
msgstr "Web-Interface-Kopfzeilen-Logo"

msgid "Welcome to OpenSlides"
msgstr "Willkommen bei OpenSlides"

msgid "What is new?"
msgstr "Was ist neu?"

msgid "Which version?"
msgstr "Welche Fassung?"

msgid "Which visualization?"
msgstr "Welche Visualisierung?"

msgid "Wifi"
msgstr "WLAN"

msgid "Wifi access data"
msgstr "WLAN-Zugangsdaten"

msgid "Wifi name"
msgstr "WLAN-Name"

msgid ""
"Will be displayed as label before selected recommendation. Use an empty "
"value to disable the recommendation system."
msgstr ""
"Wird als Beschriftung vor der Beschlussempfehlung angezeigt. Leere Eingabe "
"deaktiviert das Empfehlungssystem."

msgid "Withdraw point of order"
msgstr "GO-Antrag zurückziehen"

msgid "Workflow"
msgstr "Arbeitsablauf"

msgid "Workflow of new amendments"
msgstr "Arbeitsablauf für neue Änderungsanträge"

msgid "Workflow of new motions"
msgstr "Arbeitsablauf für neue Anträge"

msgid "Workflows"
msgstr "Arbeitsabläufe"

msgid "Yes"
msgstr "Ja"

msgid "Yes per candidate"
msgstr "Ja pro Kandidat"

msgid "Yes per option"
msgstr "Ja pro Option"

msgid "Yes, delete"
msgstr "Ja, löschen"

msgid "Yes, inclusive meetings"
msgstr "Ja, inkl. Veranstaltungen"

msgid "Yes/No"
msgstr "Ja/Nein"

msgid "Yes/No per candidate"
msgstr "Ja/Nein pro Kandidat"

msgid "Yes/No/Abstain"
msgstr "Ja/Nein/Enthaltung"

msgid "Yes/No/Abstain per candidate"
msgstr "Ja/Nein/Enthaltung pro Kandidat"

msgid "Yes/No/Abstain per list"
msgstr "Ja/Nein/Enthaltung pro Liste"

msgid ""
"You are moving a file from a public folder into an not published folder. The"
" file will not be accessible in meetings afterwards."
msgstr ""
"Sie verschieben eine Datei aus einem öffentlichen Verzeichnis in ein nicht-"
"öffentliches Verzeichnis. Die Datei ist danach in Veranstaltungen nicht mehr"
" zugänglich."

msgid ""
"You are moving an unpublished file to a public folder. The file will be "
"accessible in ALL meetings afterwards."
msgstr ""
"Sie verschieben eine unveröffentlichte Datei in einen öffentlichen Ordner. "
"Die Datei wird danach in ALLEN Veranstaltungen zugänglich sein."

msgid "You are not allowed to see all entitled users."
msgstr "Sie sind nicht berechtigt alle Stimmberechtigte zu sehen."

msgid "You are not allowed to see the livestream"
msgstr "Sie sind nicht berechtigt den Livestream zu sehen."

msgid "You are not supposed to be here..."
msgstr "Sie sollten nicht hier sein ..."

msgid "You are using an incompatible client version."
msgstr "Sie verwenden eine inkompatible Client-Version."

msgid "You can change this option only in the forwarding section."
msgstr "Sie können diese Option nur im Feld 'weiterleiten an' ändern."

msgid "You can not vote because this is an analog voting."
msgstr ""
"Sie können Ihre Stimme nicht abgeben, da es sich um eine analoge Stimmabgabe"
" handelt."

msgid "You can not vote right now because the voting has not yet started."
msgstr ""
"Sie können gerade nicht Ihre Stimme abgeben, weil die Stimmabgabe noch nicht"
" gestartet wurde."

msgid "You can only anonymize named polls."
msgstr "Sie können nur namentliche Stimmabgaben anonymisieren."

msgid ""
"You cannot change the recommendation of motions in different workflows!"
msgstr ""
"Das Ändern der Empfehlung von Anträgen in verschiedenen Arbeitsabläufen ist "
"nicht möglich."

msgid "You cannot delete the last workflow of a meeting."
msgstr "Sie dürfen den letzten Arbeitsablauf nicht löschen."

msgid ""
"You cannot delete the workflow as long as it is selected as default workflow"
" for new amendments in the settings. Please set another workflow as default "
"in the settings and try to delete the workflow again."
msgstr ""
"Sie können den Arbeitsablauf nicht löschen, solange er in den Einstellungen "
"voreingestellt für neue Änderungsanträge ist. Bitte legen Sie zunächst in "
"den Einstellungen einen anderen Arbeitsablauf als Standard fest und "
"versuchen Sie erneut, den Arbeitsablauf zu löschen."

msgid ""
"You cannot delete the workflow as long as it is selected as default workflow"
" for new motions in the settings. Please set another workflow as default in "
"the settings and try to delete the workflow again."
msgstr ""
"Sie können den Arbeitsablauf nicht löschen, solange er in den Einstellungen "
"voreingestellt für neue Anträge ist. Bitte legen Sie zunächst in den "
"Einstellungen einen anderen Arbeitsablauf als Standard fest und versuchen "
"Sie erneut, den Arbeitsablauf zu löschen."

msgid "You cannot delete yourself."
msgstr "Sie dürfen sich nicht selbst löschen."

msgid ""
"You cannot enter this meeting because you are not assigned to any group."
msgstr ""
"Sie können diese Veranstaltung nicht öffnen, da Sie keiner Gruppe zugewiesen"
" sind."

msgid "You cannot vote since your vote right is delegated."
msgstr "Sie können nicht abstimmen, solange Ihr Stimmrecht übertragen ist."

msgid "You do not have the permission to vote."
msgstr "Sie haben nicht die Berechtigung zur Stimmabgabe."

msgid "You have already voted."
msgstr "Sie haben bereits Ihre Stimme abgegeben."

msgid "You have to be logged in to be able to vote."
msgstr "Sie müssen sich anmelden um Ihre Stimme abgeben zu können."

msgid "You have to be present to add yourself."
msgstr "Sie müssen anwesend sein, um sich selbst hinzuzufügen."

msgid "You have to be present to vote."
msgstr "Sie müssen \"anwesend\" sein um Ihre Stimme abgeben zu können."

msgid "You have to enter at least one character"
msgstr "Sie müssen mindestens ein Zeichen eingeben."

msgid "You have to enter six hexadecimal digits"
msgstr "Sie müssen sechs Hexadezimalstellen eingeben"

msgid "You have to fill this field."
msgstr "Sie müssen diese Feld ausfüllen."

msgid "You override the personally set password!"
msgstr "Sie überschreiben hiermit das persönlich gesetzte Passwort!"

msgid "You reached the maximum amount of votes. Deselect one option first."
msgstr ""
"Sie haben die maximale Anzahl von Stimmen erreicht. Deselektieren Sie zuerst"
" eine Auswahl."

msgid "You reached the maximum amount of votes. Deselect somebody first."
msgstr ""
"Sie haben die maximale Anzahl von Stimmen erreicht. Deselektieren Sie zuerst"
" eine Auswahl."

msgid ""
"You will be logged out when you change your password. You must then log in "
"with the new password."
msgstr ""
"Sie werden abgemeldet, wenn Sie Ihr Passwort ändern. Sie müssen sich "
"anschließend mit dem neuen Passwort anmelden."

msgid "You won!"
msgstr "Du hast gewonnen!"

msgid "Your browser"
msgstr "Ihr Browser"

msgid "Your browser is not supported by OpenSlides!"
msgstr "Ihr Browser wird von OpenSlides nicht unterstützt!"

msgid "Your decision cannot be changed afterwards."
msgstr "Ihre Stimmabgabe kann anschließend nicht mehr geändert werden."

msgid "Your device has no microphone"
msgstr "Es wurde kein Mikrofon an ihrem Gerät gefunden."

msgid "Your input does not match the following structure: \"hh:mm\""
msgstr "Ihre Eingabe entspricht nicht der folgenden Struktur: \"hh:mm\""

msgid "Your opponent couldn't stand it anymore... You are the winner!"
msgstr "Dein Partner konnte es nicht mehr aushalten... Du bist der Gewinner!"

msgid "Your opponent has won!"
msgstr "Dein Gegner hat gewonnen!"

msgid "Your password has been reset successfully!"
msgstr "Ihr Passwort wurde erfolgreich zurückgesetzt!"

msgid "Your votes"
msgstr "Ihre Stimmen"

msgid "Your voting right was delegated to another person."
msgstr "Ihr Stimmrecht wurde an eine andere Person übertragen."

msgid "Zoom in"
msgstr "Vergrößern"

msgid "Zoom out"
msgstr "Verkleinern"

msgid "[Begin speech] starts the countdown, [End speech] stops the countdown."
msgstr ""
"[Rede beginnen] startet den Countdown, [Rede beenden] stoppt den Countdown."

msgid "[Place for your welcome and help text.]"
msgstr "[Platz für Ihren Begrüßungs- und Hilfetext.]"

msgid "absent"
msgstr "abwesend"

msgid "account-example"
msgstr "Account-Beispiel"

msgid "active"
msgstr "aktiv"

msgid "add group(s)"
msgstr "Gruppe(n) hinzufügen"

msgid "already exists"
msgstr "existiert bereits"

msgid "amendment"
msgstr "Änderungsantrag"

msgid "amendments"
msgstr "Änderungsanträge"

msgid "analog"
msgstr "analog"

msgid "and"
msgstr "und"

msgid "anonymized"
msgstr "anonymisiert"

msgid "are required"
msgstr "sind erforderlich"

msgid "ballot-paper"
msgstr "stimmzettel"

msgid "by"
msgstr "von"

msgid "challenged you to a chess match!"
msgstr "hat dich zu einem Schachspiel herausgefordert!"

msgid "change recommendation"
msgstr "Änderungsempfehlung"

msgid "change recommendations"
msgstr "Änderungsempfehlungen"

msgid "committee name"
msgstr "Gremiumname"

msgid "committee-example"
msgstr "gremien-beispiel"

msgid "connecting ..."
msgstr "Verbindungsaufbau ..."

msgid "connections"
msgstr "Verbindungen"

msgid "contribution"
msgstr "Wortmeldung"

msgid "could not be created"
msgstr "konnten nicht erstellt werden"

msgid "created"
msgstr "erstellt"

msgid "custom"
msgstr "benutzerdefiniert"

msgid "dateless"
msgstr "zeitlos"

msgid "delete"
msgstr "löschen"

msgid "deleted"
msgstr "gelöscht"

msgid "disabled"
msgstr "deaktiviert"

msgid "disconnected"
msgstr "getrennt"

msgid "diverse"
msgstr "divers"

msgid "e.g. for online meetings"
msgstr "z. B. für Online-Versammlungen"

msgid "emails"
msgstr "E-Mails"

msgid "ended"
msgstr "beendet"

msgid "example"
msgstr "Beispiel"

msgid "female"
msgstr "weiblich"

msgid "finished (unpublished)"
msgstr "abgeschlossen (unveröffentlicht)"

msgid "from delegated votes"
msgstr "aus Stimmrechtsübertragungen"

msgid "fullscreen"
msgstr "Vollbild"

msgid "future"
msgstr "künftig"

msgid "green"
msgstr "grün"

msgid "grey"
msgstr "grau"

msgid "has been imported"
msgstr "wurden importiert"

msgid "has saved his work on this motion."
msgstr "hat die Arbeit an diesem Antrag gespeichert."

msgid "have been created"
msgstr "wurden erstellt"

msgid "hidden"
msgstr "versteckt"

msgid "inactive"
msgstr "inaktiv"

msgid "inline"
msgstr "innerhalb"

msgid "internal"
msgstr "intern"

msgid "is assigned to the following committees, meetings and groups"
msgstr "ist folgenden Gremien, Veranstaltungen und Gruppen zugeordnet"

msgid "is not assigned to any committees or meetings yet"
msgstr "ist noch keinen Gremien oder Veranstaltungen zugeordnet"

msgid "is now"
msgstr "ist jetzt"

msgid "is required"
msgstr "ist erforderlich"

msgid "items"
msgstr "Einträge"

msgid "items selected"
msgstr "Einträge ausgewählt"

msgid "last updated"
msgstr "zuletzt aktualisiert"

msgid "lightblue"
msgstr "hellblau"

msgid "locked out"
msgstr "ausgeschlossen"

msgid "logged-in users"
msgstr "angemeldete Accounts"

msgid "long running"
msgstr "langlaufend"

msgid "majority"
msgstr "Mehrheit"

msgid "male"
msgstr "männlich"

msgid "max. 32 characters allowed"
msgstr "max. 32 Zeichen erlaubt"

msgid "modified"
msgstr "geändert"

msgid "motions"
msgstr "Anträge"

msgid "move ..."
msgstr "verschieben ..."

msgid "natural person"
msgstr "natürliche Person"

msgid "no natural person"
msgstr "keine natürliche Person"

msgid "nominal"
msgstr "namentlich"

msgid "nominal (anonymized)"
msgstr "namentlich (anonymisiert)"

msgid "non-binary"
msgstr "nichtbinär"

msgid "non-nominal"
msgstr "nicht-namentlich"

msgid "none"
msgstr "aus"

msgid "not specified"
msgstr "nicht angegeben"

msgid "of"
msgstr "von"

msgid "open votes"
msgstr "offene Stimmabgaben"

msgid "or"
msgstr "oder"

msgid "original identifier"
msgstr "Originalbezeichner"

msgid "original submitter"
msgstr "Originalantragsteller*in"

msgid "outside"
msgstr "außerhalb"

msgid "partially forwarded"
msgstr "teilweise weitergeleitet"

msgid "participants"
msgstr "Teilnehmende"

msgid "participants-example"
msgstr "Teilnehmende-Beispiel"

msgid "present"
msgstr "anwesend"

msgid "public"
msgstr "öffentlich"

msgid "published"
msgstr "veröffentlicht"

msgid "red"
msgstr "rot"

msgid "remove"
msgstr "entfernen"

msgid "remove group(s)"
msgstr "Gruppe(n) entfernen"

msgid "removed user"
msgstr "gelöschter Nutzer"

msgid "represented by"
msgstr "vertreten durch"

msgid "represented by old account of"
msgstr "vertreten durch alten Account von"

msgid "reset"
msgstr "zurückgesetzt"

msgid "selected"
msgstr "ausgewählt"

msgid "short running"
msgstr "kurzlaufend"

msgid "started"
msgstr "gestartet"

msgid "stopped"
msgstr "beendet"

msgid "successfully forwarded"
msgstr "erfolgreich weitergeleitet"

msgid "supporters"
msgstr "Unterstützer*innen"

msgid "to"
msgstr "bis"

msgid "today"
msgstr "heute"

msgid "undocumented"
msgstr "nicht erfasst"

msgid "updated"
msgstr "aktualisiert"

msgid "version"
msgstr "Version"

msgid "votes per candidate"
msgstr "Stimmen pro Kandidat*in"

msgid "votes per option"
msgstr "Stimmen pro Option"

msgid "will be created"
msgstr "werden erstellt"

msgid "will be imported"
msgstr "werden importiert"

msgid "will be updated"
msgstr "werden aktualisiert"

msgid "without identifier"
msgstr "ohne Bezeichner"

msgid "yellow"
msgstr "gelb"

msgid "{{amount}} interposed questions will be cleared"
msgstr "{{amount}} Zwischenfragen werden gelöscht"

msgid "{{amount}} of them will be saved with 'unknown' speaker"
msgstr "{{amount}} von ihnen wird mit 'unbekanntem' Redner*in gespeichert"

msgid "{{amount}} will be saved"
msgstr "{{amount}} werden gespeichert"

msgid "Acceptance"
msgstr "Annahme"

msgid "Adjournment"
msgstr "Vertagung"

msgid "Admin"
msgstr "Admin"

msgid "Complex Workflow"
msgstr "Komplexer Arbeitsablauf"

#, python-brace-format
msgid ""
"Dear {name},\n"
"\n"
"this is your personal OpenSlides login:\n"
"\n"
"{url}\n"
"Username: {username}\n"
"Password: {password}\n"
"\n"
"\n"
"This email was generated automatically."
msgstr ""
"Hallo {name},\n"
"\n"
"hier ist Ihr persönlicher OpenSlides-Zugang:\n"
"\n"
"{url}\n"
"Benutzername: {username}\n"
"Passwort: {password}\n"
"\n"
"\n"
"Diese E-Mail wurde automatisch erstellt."

msgid "Default projector"
msgstr "Standardprojektor"

msgid "Delegates"
msgstr "Delegierte"

msgid "No concernment"
msgstr "Nichtbefassung"

msgid "No decision"
msgstr "Keine Entscheidung"

msgid "Presentation and assembly system"
msgstr "Präsentations- und Versammlungssystem"

msgid "Referral to"
msgstr "Überweisung an"

msgid "Rejection"
msgstr "Ablehnung"

msgid "Reset your OpenSlides password"
msgstr "Zurücksetzen Ihres OpenSlides-Passworts"

msgid "Simple Workflow"
msgstr "Einfacher Arbeitsablauf"

msgid "Space for your welcome text."
msgstr "Platz für Ihren Begrüßungstext."

msgid "Speaking time"
msgstr "Redezeit"

msgid "Staff"
msgstr "Mitarbeitende"

#, python-brace-format
msgid ""
"You are receiving this email because you have requested a new password for your OpenSlides account.\n"
"\n"
"Please open the following link and choose a new password:\n"
"{url}/login/forget-password-confirm?user_id={user_id}&token={token}\n"
"\n"
"The link will be valid for 10 minutes."
msgstr ""
"Sie erhalten diese E-Mail, da Sie ein neues Passwort für Ihren OpenSlides-Account angefordert haben.\n"
"\n"
"Bitte öffnen Sie den folgenden Link und wählen Sie ein neues Passwort:\n"
"{url}/login/forget-password-confirm?user_id={user_id}&token={token}\n"
"\n"
"Der Link wird 10 Minuten lang gültig sein."

msgid "accepted"
msgstr "angenommen"

msgid "adjourned"
msgstr "vertagt"

msgid "in progress"
msgstr "in Bearbeitung"

msgid "name"
msgstr "Name"

msgid "not concerned"
msgstr "nicht befasst"

msgid "not decided"
msgstr "nicht entschieden"

msgid "not permitted"
msgstr "nicht zugelassen"

msgid "permitted"
msgstr "zugelassen"

msgid "referred to"
msgstr "überwiesen an"

msgid "rejected"
msgstr "abgelehnt"

msgid "submitted"
msgstr "eingereicht"

msgid "withdrawn"
msgstr "zurückgezogen"<|MERGE_RESOLUTION|>--- conflicted
+++ resolved
@@ -159,12 +159,9 @@
 msgid "Activate amendments"
 msgstr "Änderungsanträge aktivieren"
 
-<<<<<<< HEAD
-=======
 msgid "Activate backtracking"
 msgstr "Rückverfolgung aktivieren"
 
->>>>>>> a69c0c38
 msgid "Activate closed meeting"
 msgstr "Geschlossene Veranstaltung aktivieren"
 
@@ -594,11 +591,7 @@
 msgid "Are you sure you want to delete this motion block?"
 msgstr "Soll dieser Antragsblock wirklich gelöscht werden?"
 
-<<<<<<< HEAD
-msgid "Are you sure you want to delete this motion? "
-=======
 msgid "Are you sure you want to delete this motion?"
->>>>>>> a69c0c38
 msgstr "Soll dieser Antrag wirklich gelöscht werden?"
 
 msgid "Are you sure you want to delete this projector?"
