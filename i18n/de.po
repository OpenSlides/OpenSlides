# 
# Translators:
# Joshua Sangmeister <joshua.sangmeister@gmail.com>, 2024
# Emanuel Schütze <emanuel.schuetze@intevation.de>, 2024
# 
msgid ""
msgstr ""
"Last-Translator: Emanuel Schütze <emanuel.schuetze@intevation.de>, 2024\n"
"Language-Team: German (https://app.transifex.com/openslides/teams/14270/de/)\n"
"Content-Type: text/plain; charset=UTF-8\n"
"Content-Transfer-Encoding: 8bit\n"
"Language: de\n"
"Plural-Forms: nplurals=2; plural=(n != 1);\n"
"mime-version: 1.0\n"

msgid "\"0\" means an unlimited number of active accounts"
msgstr "\"0\" bedeutet eine unbegrenzte Anzahl an aktiven Accounts"

msgid "\"0\" means an unlimited number of active meetings"
msgstr "\"0\" bedeutet eine unbegrenzte Anzahl an aktiven Veranstaltungen"

msgid "%num% emails were send sucessfully."
msgstr "%num% E-Mails wurden erfolgreich versandt."

msgid "-Ä"
msgstr "-Ä"

msgid "100% base"
msgstr "100-%-Basis"

msgid ""
"<a href=\"https://openslides.com\">OpenSlides</a> is a free web based "
"presentation and assembly system for visualizing and controlling agenda, "
"motions and elections of an assembly."
msgstr ""
"<a href=\"https://openslides.com\">OpenSlides</a> ist ein freies, "
"webbasiertes Präsentations- und Versammlungssystem zur Darstellung und "
"Steuerung von Tagesordnung, Anträgen und Wahlen einer Versammlung."

msgid "<unknown motion>"
msgstr "<unbekannter Antrag>"

msgid "<unknown>"
msgstr "<unbekannt>"

msgid ""
"A change recommendation or amendment is probably referring to a non-existant"
" line number."
msgstr ""
"Ein Änderungsantrag oder eine Änderungsempfehlung bezieht sich "
"wahrscheinlich auf eine nicht vorhandene Zeilennummer."

msgid "A client error occurred. Please contact your system administrator."
msgstr ""
"Ein Client-Fehler ist aufgetreten. Bitte kontaktieren Sie den Administrator."

msgid "A conference is already running in your OpenSlides session."
msgstr "Eine Konferenz läuft bereits in Ihrer OpenSlides-Sitzung."

msgid "A name is required"
msgstr "Ein Name ist erforderlich"

msgid "A new update is available!"
msgstr "Ein neues Update ist verfügbar!"

msgid "A password is required"
msgstr "Ein Passwort ist erforderlich"

msgid "A server error occured. Please contact your system administrator."
msgstr ""
"Ein Serverfehler ist aufgetreten. Bitte kontaktieren Sie den Administrator."

msgid "A time is required and must be in min:secs format."
msgstr ""
"Eine Zeit ist erforderlich und muss im Format min:secs angegeben werden."

msgid "A title is required"
msgstr "Ein Titel ist erforderlich"

msgid "A topic needs a title"
msgstr "Ein Thema benötigt einen Titel."

msgid ""
"A user with the username '%username%' and the first name '%first_name%' was "
"created."
msgstr ""
"Ein Account mit dem Benutzernamen '%username%' und dem Vornamen "
"'%first_name%' wurde erstellt."

msgid "About me"
msgstr "Über mich"

msgid "Abstain"
msgstr "Enthaltung"

msgid "Accent color"
msgstr "Akzentfarbe"

msgid "Accept"
msgstr "Annehmen"

msgid "Access data (PDF)"
msgstr "Zugangsdaten (PDF)"

msgid "Access groups"
msgstr "Zugriffsgruppen"

msgid "Access-data"
msgstr "Zugangsdaten"

msgid "Account"
msgstr "Account"

msgid "Account admin"
msgstr "Accountadmin"

msgid "Account successfully assigned"
msgstr "Account erfolgreich zugewiesen"

msgid "Accounts"
msgstr "Accounts"

msgid "Accounts created"
msgstr "Accounts erstellt"

msgid "Accounts updated"
msgstr "Accounts aktualisiert"

msgid "Accounts with errors"
msgstr "Accounts mit Fehlern"

msgid "Accounts with warnings: affected cells will be skipped"
msgstr "Accounts mit Warnungen: Die betroffenen Zellen werden übersprungen."

msgid "Activate"
msgstr "Aktivieren"

msgid "Activate amendments"
msgstr "Änderungsanträge aktivieren"

msgid "Activate design"
msgstr "Design aktivieren"

msgid "Activate statute amendments"
msgstr "Satzungsänderungsanträge aktivieren"

msgid "Activate the selection field 'motion editor'"
msgstr "Auswahlfeld 'Antragsbearbeiter*in' aktivieren"

msgid "Activate the selection field 'spokesperson'"
msgstr "Auswahlfeld 'Sprecher*in' aktivieren"

msgid "Activate vote delegations"
msgstr "Stimmrechtsübertragung aktivieren"

msgid "Activate vote weight"
msgstr "Stimmgewichtung aktivieren"

msgid ""
"Activates the automatic logging of the date and time when this state was "
"first reached. A set time stamp cannot be removed."
msgstr ""
"Aktiviert das automatische Erfassen des Datums und der Uhrzeit, zu dem "
"dieser Status erstmalig erreicht wurde. Ein gesetzter Zeitstempel kann nicht"
" entfernt werden. "

msgid ""
"Activates the automatic setting of a number for motions that reach this "
"state. The scheme for numbering can be customized under > [Settings] > "
"[Motions]."
msgstr ""
"Aktiviert für Anträge, die diesen Status erreichen, das automatische Setzen "
"eines Bezeichners. Das Schema für die Nummerierung kann unter > "
"[Einstellungen] > [Anträge] angepasst werden."

msgid ""
"Activates the extension field for the selected state, which can be filled with free text as desired.\n"
"\n"
"Example: When activated, the state \"in progress\" can be expanded to e.g. \"in progress by the motion committee\"."
msgstr ""
"Aktiviert das Ergänzungsfeld für den ausgewählten Status, das nach Belieben mit Freitext versehen werden kann.\n"
"\n"
"Beispiel: Bei Aktivierung kann der Status \"in Bearbeitung\" beliebig ergänzt werden zu bspw. \"in Bearbeitung von der Antragskommission\"."

msgid ""
"Activates the extension field of the recommendation in this state, which can"
" be filled with free text or extended with references to other motions or "
"committees as desired."
msgstr ""
"Aktiviert im ausgewählten Status das Ergänzungsfeld der Empfehlung, das nach"
" Belieben mit Freitext versehen oder mit Verweisen auf andere Anträge oder "
"Gremien erweitert werden kann."

msgid "Active"
msgstr "Aktiv"

msgid "Active accounts"
msgstr "Aktive Accounts"

msgid "Active filters"
msgstr "Aktive Filter"

msgid "Active meetings"
msgstr "Aktive Veranstaltungen"

msgid "Add"
msgstr "Hinzufügen"

msgid "Add me"
msgstr "Füge mich hinzu"

msgid "Add message"
msgstr "Mitteilung hinzufügen"

msgid "Add new custom translation"
msgstr "Neue benutzerdefinierte Übersetzung hinzufügen"

msgid "Add new entry"
msgstr "Neuen Eintrag hinzufügen"

msgid "Add option"
msgstr "Option hinzufügen"

msgid "Add timer"
msgstr "Timer hinzufügen"

msgid "Add to agenda"
msgstr "Zur Tagesordnung hinzufügen"

msgid "Add to meetings"
msgstr "Zu Veranstaltungen hinzufügen"

msgid "Add to queue"
msgstr "Zur Warteschlange hinzufügen"

msgid "Add up"
msgstr "Addieren"

msgid "Add yourself to the current list of speakers to join the conference"
msgstr ""
"Setzen Sie sich auf die aktuelle Redeliste um der Konferenz hier beizutreten"

msgid "Add/remove groups ..."
msgstr "Gruppen hinzufügen/entfernen ..."

msgid "Add/remove structure levels ..."
msgstr "Gliederungsebenen hinzufügen/entfernen ..."

msgid "Add/subtract"
msgstr "Addieren/subtrahieren"

msgid ""
"Additional columns after the required ones may be present and will not "
"affect the import."
msgstr ""
"Es könnten zusätzliche Spalten nach den erforderlichen Spalten vorhanden "
"sein. Diese haben jedoch keinen Einfluss auf den Import."

msgid "Administration roles"
msgstr "Administrationsrollen"

msgid "Administration roles (at organization level)"
msgstr "Administrationsrollen (auf Organisationsebene)"

msgid "Administrators"
msgstr "Administratoren"

msgid "After verifiy the preview click on \"import\" please (see top right)."
msgstr ""
"Nach Prüfung der Vorschau klicken Sie bitte auf \"Importieren\" (oben "
"rechts)."

msgid "After verifying the preview click on \"import\" please (see top right)."
msgstr ""
"Nach Prüfung der Vorschau klicken Sie bitte auf \"Importieren\" (oben "
"rechts)."

msgid ""
"Afterwards you may be unable to regain your status in this meeting on your "
"own. Are you sure you want to do this?"
msgstr ""
"Danach können Sie Ihren Status in dieser Veranstaltung möglicherweise nicht "
"mehr selbständig zurücksetzen. Sind Sie sicher, dass Sie das tun wollen?"

msgid "Agenda"
msgstr "Tagesordnung"

msgid "Agenda items are in process. Please wait ..."
msgstr "Tagesordnungspunkte werden bearbeitet. Bitte warten ..."

msgid "Agenda visibility"
msgstr "Sichtbarkeit in der Tagesordnung"

msgid "Alignment"
msgstr "Ausrichtung"

msgid "All casted ballots"
msgstr "Alle abgegebenen Stimmzettel"

msgid "All entitled users"
msgstr "Anzahl der Stimmberechtigten"

msgid "All lists of speakers will be cleared."
msgstr "Alle Redelisten werden bereinigt."

msgid "All meetings"
msgstr "alle Veranstaltungen"

msgid "All other fields are optional and may be empty."
msgstr "Alle übrigen Felder sind optional und dürfen leer sein."

msgid "All present entitled users"
msgstr "Alle anwesenden Stimmberechtigten"

msgid "All structure levels"
msgstr "Alle Gliederungsebenen"

msgid "All topics will be deleted and won't be accessible afterwards."
msgstr "Alle Themen werden gelöscht und sind danach nicht mehr zugänglich."

msgid "All valid ballots"
msgstr "Alle gültigen Stimmzettel"

msgid "All votes will be lost."
msgstr "Alle Stimmen gehen verloren."

msgid "Allow amendments of amendments"
msgstr "Änderungsanträge zu Änderungsanträgen erlauben"

msgid "Allow blank in number"
msgstr "Leerzeichen im Bezeichner erlauben"

msgid "Allow create poll"
msgstr "Abstimmung möglich"

msgid "Allow forwarding of motions"
msgstr "Antragsweiterleitung möglich"

msgid "Allow one participant multiple times on the same list"
msgstr "Einen Teilnehmenden mehrfach auf derselben Liste zulassen"

msgid ""
"Allow only current speakers and list of speakers managers to enter the live "
"conference"
msgstr ""
"Nur aktuellen Redner*innen und der Redelistenverwaltung erlauben in eine "
"Livekonferenz beizutreten"

msgid "Allow submitter edit"
msgstr "Antragsteller*in darf bearbeiten"

msgid "Allow support"
msgstr "Unterstützung möglich"

msgid "Allow to accumulate several votes on one candidate (\"comulative voting\")"
msgstr "Mehrere Stimmen auf einen Kandidaten erlauben (\"kumulieren\")"

msgid "Allow users to set themselves as present"
msgstr "Teilnehmende erlauben sich selbst auf anwesend zu setzen"

msgid "Allow verbose error messages for reset password process"
msgstr ""
"Ausführliche Fehlermeldungen für das Zurücksetzen des Passworts zulassen"

msgid "Allowed access groups for this directory"
msgstr "Zulässige Zugriffsgruppen für dieses Verzeichnis"

msgid "Always"
msgstr "Immer"

msgid "Amendment"
msgstr "Änderungsantrag"

msgid "Amendment list (PDF)"
msgstr "Änderungsantragsliste (PDF)"

msgid "Amendment text"
msgstr "Änderungsantragstext"

msgid "Amendment to"
msgstr "Änderungsantrag zu"

msgid "Amendments"
msgstr "Änderungsanträge"

msgid "Amendments can change multiple paragraphs"
msgstr "Änderungsanträge können mehrere Absätze ändern"

msgid "Amendments to"
msgstr "Änderungsanträge zu"

msgid "Amount of accounts"
msgstr "Anzahl der Accounts"

msgid "Amount of meetings"
msgstr "Anzahl der Veranstaltungen"

msgid "Amount of votes"
msgstr "Anzahl der Stimmen"

msgid "An email with a password reset link has been sent."
msgstr "Es wurde eine E-Mail mit Link zum Passwort-Zurücksetzen gesendet."

msgid "An error occurred while voting."
msgstr "Bei der Stimmabgabe ist ein Fehler aufgetreten."

msgid "An unknown error occurred."
msgstr "Ein unbekannter Fehler ist aufgetreten."

msgid "Anonymize votes"
msgstr "Stimmen anonymisieren"

msgid "Anonymizing can only be done after finishing a poll."
msgstr "Anonymisieren kann erst nach Beenden der Stimmabgabe erfolgen."

msgid "Anonymous"
msgstr "Anonym"

msgid "Applause interval in seconds"
msgstr "Applaus-Zeitintervall in Sekunden"

msgid "Applause particle image URL"
msgstr "Applaus-Partikelbild-URL"

msgid "Applause visualization"
msgstr "Applaus-Visualisierung"

msgid "Application update in progress."
msgstr "Update läuft."

msgid "Apply"
msgstr "Übernehmen"

msgid "Arabic"
msgstr "Arabisch"

msgid "Archive"
msgstr "Archivieren"

msgid "Archived"
msgstr "Archiviert"

msgid "Archived meetings"
msgstr "Archivierte Veranstaltungen"

msgid ""
"Are you sure you want to activate this color set? This will change the "
"colors in all meetings."
msgstr ""
"Soll diese Farbauswahl wirklich aktiviert werden? Dadurch wird das "
"Farbdesign in allen Veranstaltungen geändert."

msgid "Are you sure you want to activate this meeting?"
msgstr "Soll diese Veranstaltung wirklich aktiviert werden?"

msgid ""
"Are you sure you want to add the following time onto every structure level?"
msgstr ""
"Soll die folgende Zeit wirklich auf jede Gliederungsebene aufaddiert werden?"

msgid "Are you sure you want to anonymize all votes? This cannot be undone."
msgstr ""
"Sollen alle Stimmen wirklich anonymisiert werden? Dies kann nicht rückgängig"
" gemacht werden."

msgid "Are you sure you want to archive this meeting?"
msgstr "Soll diese Veranstaltung wirklich archiviert werden?"

msgid "Are you sure you want to clear all messages in this chat?"
msgstr "Sollen wirklich alle Nachrichten in diesem Chat gelöscht werden?"

msgid "Are you sure you want to clear all speakers of all lists?"
msgstr "Sollen wirklich alle Redner*innen von allen Listen entfernt werden?"

msgid ""
"Are you sure you want to delete all next speakers from this list of "
"speakers?"
msgstr ""
"Sollen wirklich alle nächsten Redner*innen von dieser Liste entfernt werden?"

msgid ""
"Are you sure you want to delete all previous speakers from this list of "
"speakers?"
msgstr ""
"Sollen wirklich alle letzten Redner*innen von dieser Liste entfernt werden?"

msgid "Are you sure you want to delete all selected elections?"
msgstr "Sollen alle ausgewählten Wahlen wirklich gelöscht werden?"

msgid "Are you sure you want to delete all selected files and folders?"
msgstr ""
"Sollen alle ausgewählten Dateien und Verzeichnisse wirklich gelöscht werden?"

msgid "Are you sure you want to delete all selected meetings?"
msgstr "Sollen alle ausgewählten Veranstaltungen wirklich gelöscht werden?"

msgid "Are you sure you want to delete all selected motions?"
msgstr "Sollen alle ausgewählten Anträge wirklich gelöscht werden?"

msgid "Are you sure you want to delete all selected tags?"
msgstr "Sollen alle ausgewählten Schlagwörter wirklich gelöscht werden?"

msgid ""
"Are you sure you want to delete all speakers from this list of speakers?"
msgstr "Sollen wirklich alle Redner*innen von dieser Liste entfernt werden?"

msgid "Are you sure you want to delete the editorial final version?"
msgstr "Soll die redaktionelle Beschlussfassung wirklich gelöscht werden?"

msgid "Are you sure you want to delete these accounts?"
msgstr "Sollen diese Accounts wirklich gelöscht werden?"

msgid "Are you sure you want to delete this account?"
msgstr "Soll dieser Account wirklich gelöscht werden?"

msgid "Are you sure you want to delete this category and all subcategories?"
msgstr ""
"Soll dieses Sachgebiet und deren Untersachgebiete wirklich gelöscht werden?"

msgid "Are you sure you want to delete this change recommendation?"
msgstr "Soll diese Änderungsempfehlung wirklich gelöscht werden?"

msgid "Are you sure you want to delete this chat group?"
msgstr "Soll diese Chat-Gruppe wirklich gelöscht werden?"

msgid "Are you sure you want to delete this comment field?"
msgstr "Soll dieses Kommentarfeld wirklich gelöscht werden?"

msgid "Are you sure you want to delete this committee?"
msgstr "Soll dieses Gremium wirklich gelöscht werden?"

msgid "Are you sure you want to delete this countdown?"
msgstr "Soll dieser Countdown wirklich gelöscht werden?"

msgid "Are you sure you want to delete this election?"
msgstr "Soll diese Wahl wirklich gelöscht werden?"

msgid "Are you sure you want to delete this entry?"
msgstr "Soll dieser Eintrag wirklich gelöscht werden?"

msgid "Are you sure you want to delete this file?"
msgstr "Soll diese Datei wirklich gelöscht werden?"

msgid "Are you sure you want to delete this group?"
msgstr "Soll diese Gruppe wirklich gelöscht werden?"

msgid "Are you sure you want to delete this meeting?"
msgstr "Soll diese Veranstaltung wirklich gelöscht werden?"

msgid "Are you sure you want to delete this message?"
msgstr "Soll diese Mitteilung wirklich gelöscht werden?"

msgid "Are you sure you want to delete this motion block?"
msgstr "Soll dieser Antragsblock wirklich gelöscht werden?"

msgid "Are you sure you want to delete this motion? "
msgstr "Soll dieser Antrag wirklich gelöscht werden?"

msgid "Are you sure you want to delete this projector?"
msgstr "Soll dieser Projektor wirklich gelöscht werden?"

msgid "Are you sure you want to delete this state?"
msgstr "Soll dieser Status wirklich gelöscht werden?"

msgid "Are you sure you want to delete this statute paragraph?"
msgstr "Soll dieser Satzungsabschnitt wirklich gelöscht werden?"

msgid "Are you sure you want to delete this structure level?"
msgstr "Soll diese Gliederungsebene wirklich gelöscht werden?"

msgid "Are you sure you want to delete this tag?"
msgstr "Soll dieses Schlagwort wirklich gelöscht werden?"

msgid "Are you sure you want to delete this topic?"
msgstr "Soll dieses Thema wirklich gelöscht werden?"

msgid "Are you sure you want to delete this vote?"
msgstr "Soll diese Abstimmung wirklich gelöscht werden?"

msgid "Are you sure you want to delete this workflow?"
msgstr "Soll dieser Arbeitsablauf wirklich gelöscht werden?"

msgid "Are you sure you want to discard this amendment?"
msgstr "Soll dieser Änderungsantrag wirklich verworfen werden?"

msgid "Are you sure you want to duplicate this meeting?"
msgstr "Soll diese Veranstaltung wirklich dupliziert werden?"

msgid ""
"Are you sure you want to end this contribution which still has interposed "
"question(s)?"
msgstr ""
"Soll diese Wortmeldung inkl. aller Zwischenfragen wirklich beendet werden?"

msgid ""
"Are you sure you want to generate new passwords for all selected "
"participants?"
msgstr ""
"Sollen wirklich neue Passwörter für alle ausgewählte Teilnehmende generiert "
"werden?"

msgid "Are you sure you want to irrevocably remove your point of order?"
msgstr ""
"Soll wirklich der Geschäftsordnungsantrag unwiderruflich zurückgezogen "
"werden?"

msgid "Are you sure you want to number all agenda items?"
msgstr "Sollen alle Tagesordnungspunkte wirklich neu nummeriert werden?"

msgid ""
"Are you sure you want to override the state of all motions of this motion "
"block?"
msgstr ""
"Soll der Status von allen Anträgen aus diesem Antragsblock wirklich "
"überschrieben werden?"

msgid "Are you sure you want to remove all selected items from the agenda?"
msgstr ""
"Sollen alle ausgewählten Einträge wirklich aus der Tagesordnung entfernt "
"werden?"

msgid "Are you sure you want to remove these participants?"
msgstr "Sollen diese Teilnehmende wirklich entfernt werden?"

msgid "Are you sure you want to remove this entry from the agenda?"
msgstr "Soll dieser Eintrag wirklich aus der Tagesordnung entfernt werden?"

msgid "Are you sure you want to remove this motion from motion block?"
msgstr "Soll dieser Antrag wirklich aus dem Antragsblock entfernt werden?"

msgid "Are you sure you want to remove this participant?"
msgstr "Soll diese/r Teilnehmende wirklich entfernt werden?"

msgid ""
"Are you sure you want to remove this speaker from the list of speakers?"
msgstr "Soll diese*r Redner*in wirklich von der Redeliste entfernt werden?"

msgid "Are you sure you want to remove yourself from this list of speakers?"
msgstr "Wollen Sie sich wirklich von dieser Redeliste entfernen?"

msgid "Are you sure you want to renumber all motions of this category?"
msgstr ""
"Sollen alle Anträge dieses Sachgebiets wirklich neu nummeriert werden?"

msgid "Are you sure you want to reset all options to default settings?"
msgstr ""
"Sollen wirklich alle Optionen auf Werkseinstellung zurückgesetzt werden?"

msgid ""
"Are you sure you want to reset all options to default settings? All changes "
"of this settings group will be lost!"
msgstr ""
"Sollen wirklich alle Optionen auf Werkseinstellung zurückgesetzt werden? "
"Alle Änderungen auf dieser Einstellungsseite gehen verloren!"

msgid "Are you sure you want to reset all passwords to the default ones?"
msgstr ""
"Sollen wirklich alle Passwörter auf die initialen Passwörter zurückgesetzt "
"werden?"

msgid ""
"Are you sure you want to reset the time to the last set value? It will be "
"reset to:"
msgstr ""
"Soll die Zeit wirklich auf den zuletzt eingestellten Wert zurückgesetzt "
"werden? Sie wird zurückgesetzt auf:"

msgid "Are you sure you want to reset this vote?"
msgstr "Soll diese Abstimmung wirklich zurückgesetzt werden?"

msgid "Are you sure you want to send an invitation email to the user?"
msgstr "Soll wirklich eine E-Mail den diesen Nutzer gesendet werden?"

msgid "Are you sure you want to send emails to all selected participants?"
msgstr ""
"Sollen E-Mails wirklich an alle ausgewählten Teilnehmende gesendet werden?"

msgid "Are you sure you want to stop this voting?"
msgstr "Soll die Stimmabgabe wirklich beendet werden?"

msgid "Are you sure you want to submit a point of order?"
msgstr "Soll wirklich ein Geschäftsordnungsantrag gestellt werden?"

msgid "As of"
msgstr "Stand"

msgid "As recommendation"
msgstr "wie Empfehlung"

msgid "Ask, default no"
msgstr "Nachfragen, voreingestellt nein"

msgid "Ask, default yes"
msgstr "Nachfragen, voreingestellt ja"

msgid "Assign"
msgstr "Zuweisen"

msgid "At least"
msgstr "Mindestens"

msgid "At most"
msgstr "Höchstens"

msgid "Attachments"
msgstr "Anhänge"

msgid ""
"Attention: Accounts will add to the default group of each meeting only. If "
"another group is intended please use the 'Add to meetings' dialog in account"
" detail view."
msgstr ""
"Achtung: Accounts werden nur der Standardgruppe einer jeden Veranstaltung "
"zugewiesen. Wenn eine andere Gruppe vorgesehen ist, verwenden Sie bitte den "
"Dialog „Zu Veranstaltungen hinzufügen“ in der Account-Detailansicht."

msgid "Attention: First enter the wifi data in [Settings > General]"
msgstr ""
"Achtung: Zunächst unter [Einstellungen > Allgemein] die WLAN-Daten "
"eintragen."

msgid "Attention: This action cannot be undone!"
msgstr "Achtung: Diese Aktion kann nicht rückgängig gemacht werden!"

msgid "Attribute mapping (JSON)"
msgstr "Attribut-Zuordnung (JSON)"

msgid "Automatically open the microphone for new conference speakers"
msgstr "Mikrofon automatisch öffnen beim Eintreten in die Livekonferenz"

msgid "Automatically open the web cam for new conference speakers"
msgstr "Kamera automatisch öffnen beim Eintreten in die Livekonferenz"

msgid "Autopilot"
msgstr "Autopilot"

msgid "Autoupdate unhealthy"
msgstr "Autoupdate nicht in Ordnung"

msgid "Available sizes are 10, 11 and 12"
msgstr "Verfügbaren Größen sind 10, 11 und 12"

msgid "Available votes"
msgstr "Verfügbare Stimmen"

msgid "Back"
msgstr "Zurück"

msgid "Back to OpenSlides"
msgstr "Zurück zu OpenSlides"

msgid "Back to login"
msgstr "Zurück zur Anmeldung"

msgid "Background color"
msgstr "Hintergrundfarbe"

msgid "Ballot"
msgstr "Wahlgang"

msgid "Ballot anonymized"
msgstr "Wahlgang anonymisiert"

msgid "Ballot created"
msgstr "Wahlgang erstellt"

msgid "Ballot deleted"
msgstr "Wahlgang gelöscht"

msgid "Ballot opened"
msgstr "Wahlgang eröffnet"

msgid "Ballot papers"
msgstr "Stimmzettel"

msgid "Ballot published"
msgstr "Wahlgang veröffentlicht"

msgid "Ballot reset"
msgstr "Wahlgang zurückgesetzt"

msgid "Ballot started"
msgstr "Wahlgang gestarted"

msgid "Ballot stopped"
msgstr "Wahlgeang beendet"

msgid "Ballot stopped/published"
msgstr "Wahlgang beendet/veröffentlicht"

msgid "Ballot updated"
msgstr "Wahlgang aktualisiert"

msgid "Ballots"
msgstr "Wahlgänge"

msgid "Base folder"
msgstr "Basisverzeichnis"

msgid "Begin speech"
msgstr "Rede beginnen"

msgid "Blank between prefix and number, e.g. 'A 001'."
msgstr "Leerzeichen zwischen Präfix und Nummer, z. B. 'A 001'."

msgid "Blocks"
msgstr "Blöcke"

msgid "Bold"
msgstr "Fett"

msgid "CSV export options"
msgstr "CSV-Exportoptionen"

msgid "CSV import"
msgstr "CSV-Import"

msgid "Calendar"
msgstr "Kalender"

msgid "Call list"
msgstr "Aufrufliste"

msgid "Called"
msgstr "Aufgerufen wird"

msgid "Called with"
msgstr "Mit aufgerufen werden"

msgid "Can activate and deactivate logos and fonts under > [Files]."
msgstr ""
"Darf Logos und Schriften unter > [Dateien] aktivieren und deaktivieren."

msgid ""
"Can add or delete speakers to or from the list of speakers, mark, sort, "
"start/stop and open/close the list of speakers."
msgstr ""
"Darf Redner*innen auf die Redeliste setzen, von Redeliste löschen, "
"Redebeiträge markieren, sortieren, starten/stoppen und die Redeliste "
"öffnen/schließen."

msgid ""
"Can add their name to the list of candidates in the [Search for candidates] "
"phase."
msgstr ""
"Darf sich in der Phase [Auf Kandidatensuche] in die Liste der Kandidierenden"
" eintragen."

msgid "Can change the presence status of other participants."
msgstr "Darf den Anwesenheitsstatus anderer Teilnehmenden ändern."

msgid "Can create amendments"
msgstr "Darf Änderungsanträge stellen"

msgid ""
"Can create amendments and modify them later, depending on the workflow, but "
"cannot delete them."
msgstr ""
"Darf Änderungsanträge erstellen und je nach Arbeitsablauf nachträglich "
"ändern, aber nicht löschen."

msgid "Can create motions"
msgstr "Darf Anträge erstellen"

msgid ""
"Can create motions and modify them later, depending on the workflow, but "
"cannot delete them."
msgstr ""
"Darf Anträge erstellen und je nach Arbeitsablauf nachträglich ändern, aber "
"nicht löschen."

msgid "Can create, change, delete tags for the agenda and for motions."
msgstr ""
"Darf Schlagwörter für die Tagesordnung und für Anträge erstellen, ändern und"
" löschen."

msgid "Can create, change, start/stop and delete polls."
msgstr "Darf Abstimmungen erstellen, ändern, starten/stoppen und löschen."

msgid "Can create, configure, control and delete projectors."
msgstr "Darf Projektoren erstellen, konfigurieren, steuern und löschen."

msgid ""
"Can create, modify and delete elections and candidate lists, as well as "
"start/stop and reset ballots. "
msgstr ""
"Darf Wahlen und Kandidat*innen-Listen erstellen, ändern und löschen sowie "
"Wahlgänge starten/stoppen und zurücksetzen. "

msgid ""
"Can create, modify and delete motions and votings, amendments and change "
"recommendations, and edit the metadata of a motion. Including the management"
" of categories, motion blocks, tags, workflows and comment fields."
msgstr ""
"Darf Anträge und Antragsabstimmungen, Änderungsanträge und "
"Änderungsempfehlungen erstellen, ändern und löschen sowie die Metadaten "
"eines Antrages bearbeiten. Inklusive der Verwaltung der Sachgebiete, "
"Antragsblöcke, Schlagwörter, Arbeitsabläufe und Kommentarfelder."

msgid ""
"Can create, modify and delete topics, add motions and elections to the "
"agenda, sort, number and tag agenda items."
msgstr ""
"Darf Themen erstellen, ändern und löschen, Anträge und Wahlen zur "
"Tagesordnung hinzufügen, Tagesordnungspunkte sortieren, nummerieren und "
"verschlagworten."

msgid ""
"Can create, modify, delete chat groups and define permissions.\n"
"\n"
"Note: The chat menu item becomes visible to all participants, except admins, as soon as a chat has been created."
msgstr ""
"Darf Chatgruppen erstellen, ändern, löschen und Berechtigungen definieren.\n"
"\n"
"Hinweis: Der Chat-Menüpunkt wird für alle Teilnehmenden, außer den Admins, erst dann sichtbar, wenn ein Chat erstellt wurde."

msgid ""
"Can create, modify, delete participant datasets and administrate group "
"permissions."
msgstr ""
"Darf Teilnehmenden-Datensätze erstellen, ändern, löschen und die "
"Gruppenberechtigungen verwalten."

msgid "Can create, modify, start/stop and delete votings."
msgstr "Darf Abstimmungen erstellen, ändern, starten/stoppen und löschen."

msgid "Can edit all moderation notes."
msgstr "Darf alle Sprechzettel bearbeiten."

msgid ""
"Can edit and assign the following motion metadata: Submitter, state, "
"recommendation, category, motion blocks and tags."
msgstr ""
"Darf folgende Antragsmetadaten bearbeiten und zuweisen: Antragsteller*in, "
"Status, Empfehlung, Sachgebiet, Antragsblock und Schlagwörter."

msgid "Can forward motions"
msgstr "Darf Anträge weiterleiten"

msgid "Can forward motions to committee"
msgstr "Darf Anträge weiterleiten an Gremium"

msgid ""
"Can forward motions to other meetings within the OpenSlides instance. \n"
"\n"
"Further requirements:\n"
"1. forwarding hierarchy must be set at the organizational level in the committee. \n"
"2. target meeting must be created.\n"
"3. forwarding must be activated in the workflow in the state."
msgstr ""
"Darf Anträge an andere Veranstaltungen innerhalb der OpenSlides-Instanz weiterleiten. \n"
"\n"
"Weitere Voraussetzungen:\n"
"1. Weiterleitungshierarchie muss auf Organisationsebene im Gremium eingestellt sein. \n"
"2. Zielveranstaltung muss erstellt sein.\n"
"3. Weiterleitung muss im Arbeitsablauf im Status aktiviert sein."

msgid "Can manage agenda"
msgstr "Darf die Tagesordung verwalten"

msgid "Can manage elections"
msgstr "Darf Wahlen verwalten"

msgid "Can manage files"
msgstr "Darf Dateien verwalten"

msgid "Can manage list of speakers"
msgstr "Darf Redelisten verwalten"

msgid "Can manage logos and fonts"
msgstr "Darf Logos und Schriften verwalten"

msgid "Can manage moderation notes"
msgstr "Darf Sprechzettel verwalten"

msgid "Can manage motion metadata"
msgstr "Darf Antragsmetadaten verwalten"

msgid "Can manage motion polls"
msgstr "Darf Antragsabstimmungen verwalten"

msgid "Can manage motions"
msgstr "Darf Anträge verwalten"

msgid "Can manage participants"
msgstr "Darf Teilnehmende verwalten"

msgid "Can manage polls"
msgstr "Darf Abstimmungen verwalten"

msgid "Can manage presence of others"
msgstr "Darf die Anwesenheit anderer verwalten"

msgid "Can manage settings"
msgstr "Darf Einstellungen verwalten"

msgid "Can manage tags"
msgstr "Darf Schlagwörter verwalten"

msgid "Can manage the chat"
msgstr "Darf den Chat verwalten"

msgid "Can manage the projector"
msgstr "Darf den Projektor steuern"

msgid "Can nominate another participant"
msgstr "Darf andere Teilnehmende für Wahlen vorschlagen"

msgid "Can nominate oneself"
msgstr "Darf selbst für Wahlen kandidieren"

msgid ""
"Can nominate other participants as candidates. \n"
"\n"
"Requires group permission: [Can see participants]"
msgstr ""
"Darf andere Teilnehmende als Kandidat*in vorschlagen. \n"
"\n"
"Benötigt Gruppenrecht: [Darf Teilnehmende sehen]"

msgid "Can not import because of errors"
msgstr "Kann aufgrund von Fehlern nicht importieren werden"

msgid "Can put oneself on the list of speakers"
msgstr "Darf sich selbst auf die Redeliste setzen"

msgid "Can receive motions"
msgstr "Darf Anträge erhalten"

msgid "Can receive motions from committee"
msgstr "Darf Anträge erhalten von Gremium"

msgid "Can see agenda"
msgstr "Darf die Tagesordnung sehen"

msgid "Can see all internal topics, schedules and comments."
msgstr "Darf alle internen Themen, Zeitpläne und Kommentare sehen."

msgid "Can see all lists of speakers"
msgstr "Darf alle Redelisten sehen."

msgid "Can see all moderation notes in each list of speakers."
msgstr "Darf alle Sprechzettel in jeder Redeliste sehen."

msgid "Can see elections"
msgstr "Darf Wahlen sehen"

msgid "Can see files"
msgstr "Darf Dateien sehen"

msgid "Can see history"
msgstr "Darf die Chronik sehen"

msgid "Can see internal items and time scheduling of agenda"
msgstr "Darf interne Einträge und Zeitplan der Tagesordnung sehen"

msgid "Can see list of speakers"
msgstr "Darf Redelisten sehen"

msgid "Can see moderation notes"
msgstr "Darf Sprechzettel sehen"

msgid "Can see motions"
msgstr "Darf Anträge sehen"

msgid "Can see motions in internal state"
msgstr "Darf Anträge im internen Status sehen"

msgid ""
"Can see motions in the internal state that are limited in the workflow under Restrictions with the same description.\n"
"\n"
"Tip: Cross-check desired visibility of motions with test delegate account. "
msgstr ""
"Darf Anträge im internen Status sehen, die im Arbeitsablauf unter Zugriffsbeschränkung mit gleichlautender Beschreibung limitiert sind.\n"
"\n"
"Tipp: Gewünschte Sichtbarkeit von Anträgen mit Testdelegierten-Account gegenprüfen. "

msgid "Can see participants"
msgstr "Darf Teilnehmende sehen"

msgid "Can see the Agenda menu item and all public topics in the agenda."
msgstr ""
"Darf den Menüpunkt Tagesordnung sowie alle öffentlichen Themen in der "
"Tagesordnung sehen."

msgid ""
"Can see the Autopilot menu item with all content for which appropriate "
"permissions are set."
msgstr ""
"Darf den Menüpunkt Autopilot mit allen Inhalten, für die entsprechende "
"Berechtigungen eingestellt sind, sehen."

msgid ""
"Can see the Files menu item and all shared folders and files.\n"
"\n"
"Note: Sharing of folders and files may be restricted by group assignment."
msgstr ""
"Darf den Menüpunkt Dateien und alle freigegebenen Ordner und Dateien sehen.\n"
"\n"
"Hinweis: Freigabe von Ordnern und Dateien kann durch Gruppenzuweisung eingeschränkt sein."

msgid ""
"Can see the History menu item with the history of processing timestamps for motions, elections and participants. \n"
"\n"
"Note: For privacy reasons, it is recommended to limit the rights to view the History significantly."
msgstr ""
"Darf den Menüpunkt Chronik mit Bearbeitungszeitstempeln für Anträge, Wahlen und Teilnehmende sehen.\n"
"\n"
"Hinweis: Aus Datenschutzgründen empfiehlt es sich die Rechte zur Chronik deutlich einzuschränken."

msgid "Can see the Home menu item."
msgstr "Darf den Menüpunkt Startseite sehen."

msgid ""
"Can see the Motions menu item and all motions unless they are limited by "
"access restrictions in the workflow."
msgstr ""
"Darf den Menüpunkt Anträge und alle Anträge sehen, sofern diese nicht durch "
"Zugriffsbeschränkungen im Arbeitsablauf limitiert sind."

msgid ""
"Can see the Projector menu item and all projectors (in the Autopilot as well"
" as in the Projector menu item)"
msgstr ""
"Darf den Menüpunkt sowie alle Projektoren sehen (im Autopilot und Projektor-"
"Menü)."

msgid ""
"Can see the Settings menu item and edit all settings as well as the start "
"page of the meeting."
msgstr ""
"Darf den Menüpunkt Einstellungen sehen und alle Einstellungen sowie die "
"Startseite der Veranstaltung bearbeiten."

msgid "Can see the autopilot"
msgstr "Darf den Autopilot sehen"

msgid "Can see the front page"
msgstr "Darf die Startseite sehen"

msgid "Can see the live stream"
msgstr "Darf den Livestream sehen"

msgid ""
"Can see the livestream if there is a livestream URL entered in > [Settings] "
"> [Livestream]."
msgstr ""
"Darf den Livestream sehen, sofern unter > [Einstellungen] > [Livestream] "
"eine Livestream-URL eingetragen ist."

msgid ""
"Can see the menu item Elections, including the list of candidates and results. \n"
"\n"
"Note: The right to vote is defined directly in the ballot."
msgstr ""
"Darf Menüpunkt Wahlen sehen, inklusive der Liste der Kandidat*innen und Ergebnisse.\n"
"\n"
"Hinweis: Die Stimmberechtigung wird direkt im Wahlgang definiert."

msgid ""
"Can see the menu item Participants and therefore the following data from all participants: \n"
"Personal data: Name, pronoun, gender. \n"
"Meeting specific information: Structure level, Group, Participant number, About me, Presence status."
msgstr ""
"Darf Menüpunkt Teilnehmende und damit von allen Teilnehmenden folgende Daten sehen: \n"
"Persönliche Daten: Name, Pronomen, Geschlecht\n"
"Veranstaltungsspezifische Informationen: Gliederungsebene, Gruppe, Teilnehmendennummer, Über mich, Anwesenheitsstatus."

msgid "Can see the projector"
msgstr "Darf den Projektor sehen"

msgid "Can support motions"
msgstr "Darf Anträge unterstützen"

msgid ""
"Can support motions. The support function must be enabled in > [Settings] > "
"[Motions] as well as for the corresponding state in > [Workflow]."
msgstr ""
"Darf Anträge unterstützen. Die Funktion für die Unterstützung muss sowohl "
"unter > [Einstellungen] > [Anträge] sowie für den entsprechenden Status im >"
" [Arbeitsablauf] aktiviert sein."

msgid ""
"Can upload, modify and delete files, administrate folders and change access "
"restrictions."
msgstr ""
"Darf Dateien hochladen, ändern und löschen, Ordner verwalten und "
"Zugriffsbeschränkungen ändern."

msgid "Cancel"
msgstr "Abbrechen"

msgid "Cancel edit"
msgstr "Bearbeitung abbrechen"

msgid "Cancel editing without saving"
msgstr "Bearbeitung ohne Speichern abbrechen"

msgid "Candidate"
msgstr "Kandidat*in"

msgid "Candidate added"
msgstr "Kandidat*in hinzugefügt"

msgid "Candidate removed"
msgstr "Kandidat*in entfernt"

msgid "Candidates"
msgstr "Kandidat*innen"

msgid "Cannot do that in demo mode!"
msgstr "Diese Aktion ist im Demo-Modus nicht möglich!"

msgid "Cannot forward motions"
msgstr "Darf keine Anträge weiterleiten"

msgid "Cannot navigate to the selected history element."
msgstr "Das ausgewählte Chronikelement kann nicht geöffnet werden."

msgid "Cannot receive motions"
msgstr "Darf keine Anträge erhalten"

msgid "Categories"
msgstr "Sachgebiete"

msgid "Category"
msgstr "Sachgebiet"

msgid "Category changed"
msgstr "Sachgebiet aktualisiert"

msgid "Category removed"
msgstr "Sachgebiet entfernt"

msgid "Category set to {}"
msgstr "Sachgebiet gesetzt auf {}"

msgid "Center"
msgstr "Mittig"

msgid "Change color set"
msgstr "Farbauswahl ändern"

msgid "Change paragraph"
msgstr "Absatz ändern"

msgid "Change password"
msgstr "Passwort ändern"

msgid "Change password for"
msgstr "Passwort ändern für"

msgid "Change presence"
msgstr "Anwesenheit ändern"

msgid "Change recommendation"
msgstr "Änderungsempfehlung"

msgid "Change recommendations"
msgstr "Änderungsempfehlungen"

msgid "Changed by"
msgstr "Bearbeitet von"

msgid "Changed title"
msgstr "Geänderter Titel"

msgid "Changed version"
msgstr "Geänderte Fassung"

msgid "Changed version in line"
msgstr "Geänderte Fassung in Zeile"

msgid "Changes"
msgstr "Änderungen"

msgid "Chat"
msgstr "Chat"

msgid "Chat groups"
msgstr "Chatgruppen"

msgid "Check datastore"
msgstr "Datastore überprüfen"

msgid "Check in or check out participants based on their participant numbers:"
msgstr ""
"An- oder Abmeldung von Teilnehmenden basierend auf ihren Teilnehmernummern:"

msgid "Checkmate! You lost!"
msgstr "Schachmatt! Du hast verloren!"

msgid "Checkmate! You won!"
msgstr "Schachmatt! Du hast gewonnen!"

msgid "Chess"
msgstr "Schach"

msgid "Choice"
msgstr "Auswahl"

msgid "Choose 0 to disable Intervention."
msgstr "Zum Deaktivieren von Kurzinterventionen '0' eingeben."

msgid "Choose 0 to disable the supporting system."
msgstr "Zum Deaktivieren des Unterstützersystems '0' eingeben."

msgid ""
"Choose a number greater than 0 to activate speaking times widget for "
"structure level countdowns."
msgstr ""
"Wählen Sie eine Zahl größer als 0, um das Redezeiten-Widget für "
"Gliederungsebenen-Countdowns zu aktivieren."

msgid "Chyron background color"
msgstr "Hintergrundfarbe Bauchbinde"

msgid "Chyron font color"
msgstr "Schriftfarbe Bauchbinde"

msgid "Chyron speaker name"
msgstr "Bauchbinden-Rednername"

msgid "Chyron – current contribution"
msgstr "Bauchbinde – aktuelle Wortmeldung"

msgid "Clear"
msgstr "Bereinigen"

msgid "Clear all filters"
msgstr "Alle Filter entfernen"

msgid "Clear all list of speakers"
msgstr "Alle Redelisten bereinigen"

msgid "Clear current projection"
msgstr "Aktuelle Projektion löschen"

msgid "Clear list"
msgstr "Liste leeren"

msgid "Clear motion block"
msgstr "Antragsblock entfernen"

msgid "Clear recommendation"
msgstr "Empfehlung entfernen"

msgid "Clear tags"
msgstr "Schlagwörter entfernen"

msgid "Click here to vote!"
msgstr "Zur Stimmabgabe hier klicken!"

msgid "Close"
msgstr "Schließen"

msgid "Close edit mode"
msgstr "Bearbeitungsmodus beenden"

msgid "Close list of speakers"
msgstr "Redeliste schließen"

msgid "Closed items"
msgstr "Erledigte Einträge"

msgid "Code"
msgstr "Code"

msgid "Collapse all"
msgstr "Alle zusammenklappen"

msgid "Color"
msgstr "Farbe"

msgid "Color set"
msgstr "Farbauswahl"

msgid "Column separator"
msgstr "Spaltentrenner"

msgid "Comment"
msgstr "Kommentar"

msgid "Comment created"
msgstr "Kommentar erstellt"

msgid "Comment deleted"
msgstr "Kommentar gelöscht"

msgid "Comment fields"
msgstr "Kommentarfelder"

msgid "Comment section"
msgstr "Kommentarabschnitt"

msgid "Comment sections"
msgstr "Kommentarabschnitte"

msgid "Comment updated"
msgstr "Kommentar aktualisiert"

msgid "Comment {} created"
msgstr "Kommentar {} erstellt"

msgid "Comment {} deleted"
msgstr "Kommentar {} gelöscht"

msgid "Comment {} updated"
msgstr "Kommentar {} aktualisiert"

msgid "Comments"
msgstr "Kommentare"

msgid "Committee"
msgstr "Gremium"

msgid "Committee Management Level changed"
msgstr "Committee-Management-Level aktualisiert"

msgid "Committee admin"
msgstr "Gremienadmin"

msgid "Committee management"
msgstr "Gremienverwaltung"

msgid "Committee managers"
msgstr "Gremienverwalter"

msgid "Committees"
msgstr "Gremien"

msgid "Committees and meetings"
msgstr "Gremien und Veranstaltungen"

msgid "Committees created"
msgstr "Gremien erstellt"

msgid "Committees updated"
msgstr "Gremien aktualisiert"

msgid "Committees with errors"
msgstr "Gremien mit Fehlern"

msgid "Committees with warnings: affected cells will be skipped"
msgstr "Gremien mit Warnungen: Die betroffenen Zellen werden übersprungen."

msgid "Conference room"
msgstr "Konferenzraum"

msgid "Confirm new password"
msgstr "Neues Passwort bestätigen"

msgid "Confirmation of the nomination list"
msgstr "Bestätigung der Wahlvorschlagsliste"

msgid "Congratuations! Your browser is supported by OpenSlides."
msgstr "Glückwunsch! Ihr Browser wird von OpenSlides unterstützt. "

msgid "Connect 4"
msgstr "Vier gewinnt"

msgid "Connect all users to live conference automatically."
msgstr "Alle Nutzer automatisch mit der Livekonferenz verbinden"

msgid "Content"
msgstr "Inhalt"

msgid "Continue livestream"
msgstr "Livestream fortsetzen"

msgid "Continuous text"
msgstr "Fortlaufender Text"

msgid "Contra speech"
msgstr "Gegenrede"

msgid "Contribution"
msgstr "Einbringung"

msgid "Contributions"
msgstr "Wortmeldungen"

msgid "Copy report to clipboard"
msgstr "Bericht in die Zwischenablage kopieren"

msgid "Count completed requests to speak"
msgstr "Abgeschlossene Wortmeldungen zählen"

msgid "Count logged-in users"
msgstr "Angemeldete Accounts zählen"

msgid "Countdown"
msgstr "Countdown"

msgid "Countdowns"
msgstr "Countdowns"

msgid "Counter speech"
msgstr "Gegenrede"

msgid "Counting of votes is in progress ..."
msgstr "Die Auszählung der Stimmen läuft ..."

msgid "Couple countdown with the list of speakers"
msgstr "Countdown mit der Redeliste verkoppeln"

msgid "Create"
msgstr "Erstellen"

msgid "Create editorial final version"
msgstr "Redaktionelle Beschlussfassung erstellen"

msgid "Create subitem"
msgstr "Unterpunkt erstellen"

msgid "Create user"
msgstr "Nutzer anlegen"

msgid "Creating PDF file ..."
msgstr "PDF-Datei wird erstellt ..."

msgid "Creation"
msgstr "Erstellung"

msgid "Creation date"
msgstr "Erstellungsdatum"

msgid "Current date"
msgstr "Aktuelles Datum"

msgid "Current list of speakers"
msgstr "Aktuelle Redeliste"

msgid "Current list of speakers (as slide)"
msgstr "Aktuelle Redeliste (Folie)"

msgid "Current slide"
msgstr "Aktuelle Folie"

msgid "Current speaker"
msgstr "Aktuelle*r Redner*in"

msgid "Current speaker chyron"
msgstr "Bauchbinde aktuelle*r Redner*in"

msgid "Currently no livestream available."
msgstr "Derzeit kein Livestream verfügbar."

msgid "Currently projected"
msgstr "Aktuell projiziert"

msgid "Custom aspect ratio"
msgstr "Eigenes Seitenverhältnis"

msgid "Custom number of ballot papers"
msgstr "Benutzerdefinierte Anzahl von Stimmzetteln"

msgid "Custom translations"
msgstr "Benutzerdefinierte Übersetzungen"

msgid "Dark mode"
msgstr "Dunkler Modus"

msgid "Dashboard"
msgstr "Dashboard"

msgid "Datastore is corrupt! See the console for errors."
msgstr "Der Datastore ist beschädigt! Mehr Details in der Konsole."

msgid "Datastore is ok!"
msgstr "Der Datastore ist ok!"

msgid "Decision"
msgstr "Entscheidung"

msgid "Default"
msgstr "Standard"

msgid "Default 100 % base of a voting result"
msgstr "Voreingestellte 100-%-Basis eines Abstimmungsergebnisses"

msgid "Default 100 % base of an election result"
msgstr "Voreingestellte 100-%-Basis eines Wahlergebnisses"

msgid "Default election method"
msgstr "Voreingestellte Wahlmethode"

msgid "Default encoding for all CSV exports"
msgstr "Voreingestelltes Encoding für alle CSV-Exporte"

msgid "Default group"
msgstr "Vorgegebene Gruppen"

msgid "Default groups with voting rights"
msgstr "Voreingestellte Gruppen mit Stimmrecht"

msgid "Default line numbering"
msgstr "Voreingestellte Zeilennummerierung"

msgid "Default speaking time for structure levels in seconds"
msgstr "Voreingestellte Redezeit für Gliederungsebenen in Sekunden"

msgid ""
"Default text version for change recommendations and projection of motions"
msgstr ""
"Voreingestellte Fassung für Änderungsempfehlungen und Antragsprojektionen"

msgid "Default visibility for new agenda items (except topics)"
msgstr ""
"Voreingestellte Sichtbarkeit für neue Tagesordnungspunkte (außer Themen)"

msgid "Default vote weight"
msgstr "Standard-Stimmgewicht"

msgid "Default voting duration"
msgstr "Voreingestellte Dauer der Stimmabgabe"

msgid "Default voting type"
msgstr "Voreingestellte Art der Stimmabgabe"

msgid ""
"Defines for the selected state which groups have access:\n"
"- If no option is selected, the motions in the selected state are visible to all; The prerequisite for this is group permission: [Can see motions].\n"
"- Selecting one or more options restricts access to those groups for which the selected authorization option is defined under > [Participants] > [Groups]."
msgstr ""
"Definiert für den ausgewählten Status, welche Gruppen Zugriff haben:\n"
"- Wenn keine Option ausgewählt ist, sind die Anträge im ausgewählten Status für alle sichtbar; Voraussetzung hierfür ist Gruppenrecht: [Darf Anträge sehen].\n"
"- Die Auswahl einer oder mehrerer Optionen schränkt den Zugriff auf diejenigen Gruppen ein, für die unter > [Teilnehmende] > [Gruppen] die ausgewählte Berechtigungsoption definiert ist."

msgid "Defines the colour for the state button."
msgstr "Definiert die Farbe für die Status-Schaltfläche."

msgid ""
"Defines the maximum deflection. Entering zero will use the amount of present"
" participants instead."
msgstr ""
"Definiert den maximalen Ausschlag. Bei Eingabe von 0 wird die Anzahl der "
"anwesenden Teilnehmenden verwendet."

msgid ""
"Defines the minimum deflection which is required to recognize applause."
msgstr ""
"Definiert den minimalen Ausschlag, der erforderlich ist, um Applaus zu "
"erkennen."

msgid "Defines the time in which applause amounts are add up."
msgstr "Definiert die Zeit in der Applauswerte aufsummiert werden."

msgid ""
"Defines the wording of the recommendation that belongs to this state.\n"
"Example: State = Accepted / Recommendation = Acceptance. \n"
"\n"
"To activate the recommendation system, a recommender (for example, a motion committee) must be defined under > [Settings] > [Motions] > [Name of recommender].\n"
"Example recommender: motion committee\n"
"\n"
"Additional information:\n"
"In combination with motion blocks, the recommendation of multiple motions can be followed simultaneously."
msgstr ""
"Definiert den Wortlaut der Beschlussempfehlung, die zum ausgewählten Status gehört. Beispiel: Status = Angenommen / Empfehlung = Annahme.\n"
"\n"
"Zur Aktivierung des Empfehlungssystems muss ein Empfehlungsgeber unter > [Einstellungen] > [Anträge] > [Name des Empfehlungsgebers] festgelegt sein.\n"
"Beispiel: \"Empfehlung der Antragskommission\"\n"
"\n"
"Weitere Information:\n"
"In Kombination mit Antragsblöcken kann der Empfehlung von mehreren Anträgen gleichzeitig gefolgt werden."

msgid "Defines which states can be selected next in the workflow."
msgstr ""
"Definiert welche Status im Arbeitsablauf als Nächstes ausgewählt werden "
"können."

msgid "Delegation of vote"
msgstr "Stimmrechtsübertragung"

msgid "Delete"
msgstr "Löschen"

msgid "Delete color set"
msgstr "Farbauswahl löschen"

msgid "Delete editorial final version"
msgstr "Redaktionelle Beschlussfassung löschen"

msgid "Delete projector"
msgstr "Projektor löschen"

msgid "Deleted user"
msgstr "Gelöschter Nutzer"

msgid "Deleting this motion will also delete the amendments."
msgstr "Mit Löschen dieses Antrags werden auch die Änderungsanträge gelöscht."

msgid "Deletion"
msgstr "Streichung"

msgid "Delivering vote... Please wait!"
msgstr "Stimmabgabe läuft ... Bitte etwas Geduld!"

msgid "Description"
msgstr "Beschreibung"

msgid "Deselect all"
msgstr "Alle abwählen"

msgid "Design"
msgstr "Design"

msgid "Designates whether this user is in the room."
msgstr "Bestimmt, ob dieser Benutzer vor Ort ist."

msgid "Didn't get an email"
msgstr "Bekam keine E-Mail"

msgid "Diff version"
msgstr "Änderungsdarstellung"

msgid "Disabled (no percents)"
msgstr "Deaktiviert (keine Prozente)"

msgid "Disallow new point of order when list of speakers is closed"
msgstr "Stellen eines GO-Antrags bei geschlossener Redeliste verbieten"

msgid "Display type"
msgstr "Anzeigeformat"

msgid "Distribute overhang time"
msgstr "Überhangzeit übertragen"

msgid "Div"
msgstr "Div"

msgid "Divergent:"
msgstr "abweichend:"

msgid "Do not forget to save your changes!"
msgstr "Vergessen Sie nicht Ihre Änderungen zu speichern!"

msgid "Do you accept?"
msgstr "Bist Du einverstanden?"

msgid "Do you really want to delete this color set?"
msgstr "Soll diese Farbauswahl wirklich gelöscht werden?"

msgid "Do you really want to discard all your changes?"
msgstr "Wollen Sie wirklich alle Änderungen verwerfen?"

msgid "Do you really want to go ahead?"
msgstr "Wollen Sie die Aktion wirklich fortsetzen?"

msgid ""
"Do you really want to make available this meeting as a public template?"
msgstr ""
"Wollen Sie wirklich diese Veranstaltung als öffentliche Vorlage verfügbar "
"machen?"

msgid "Do you really want to save your changes?"
msgstr "Wollen Sie wirklich Ihre Änderungen speichern?"

msgid "Do you really want to stop sharing this meeting as a public template?"
msgstr ""
"Wollen Sie wirklich aufhören diese Veranstaltung als öffentliche Vorlage zu "
"nutzen?"

msgid "Does not have notes"
msgstr "Hat keine Notizen"

msgid "Done"
msgstr "erledigt"

msgid "Download"
msgstr "Herunterladen"

msgid "Download CSV example file"
msgstr "CSV-Beispiel-Datei herunterladen"

msgid "Download folder"
msgstr "Verzeichnis herunterladen"

msgid "Drop files into this area OR click here to select files"
msgstr ""
"Dateien auf diesen Bereich ziehen ODER hier klicken um Dateien auszuwählen"

msgid "Duplicate"
msgstr "Duplizieren"

msgid "Duplicate from"
msgstr "Duplizieren von"

msgid "Duplicates"
msgstr "Duplikate"

msgid "Duration"
msgstr "Dauer"

msgid "Duration in minutes"
msgstr "Dauer in Minuten"

msgid "Duration of all requests to speak"
msgstr "Dauer aller Wortmeldungen"

msgid "Duration of requests to speak"
msgstr "Dauer der Wortmeldungen"

msgid ""
"During non-nominal voting OpenSlides does NOT store the individual user ID "
"of the voter. This in no way means that a non-nominal vote is completely "
"anonymous and secure. The votes cannot track their individual votes after "
"the data has been submitted. The validity of the data cannot always be "
"guaranteed."
msgstr ""
"Während der nicht-namentlichen Stimmabgabe speichert OpenSlides NICHT die "
"individuelle Nutzerkennung des Stimmberechtigen. Dies bedeutet jedoch "
"keineswegs, dass eine nicht-namentliche Stimmabgabe völlig anonym und sicher"
" ist. Der Stimmberechtigte kann nach Übermittlung der Daten die eigene "
"Stimme nicht mehr nachverfolgen oder überprüfen. Die Gültigkeit der Daten "
"kann daher nicht garantiert werden."

msgid "Edit"
msgstr "Bearbeiten"

msgid "Edit account"
msgstr "Account bearbeiten"

msgid "Edit comment field"
msgstr "Kommentarfeld bearbeiten"

msgid "Edit committee"
msgstr "Gremium bearbeiten"

msgid "Edit details"
msgstr "Details bearbeiten"

msgid "Edit details for"
msgstr "Details bearbeiten für"

msgid "Edit editorial final version"
msgstr "Redaktionelle Beschlussfassung bearbeiten"

msgid "Edit group"
msgstr "Gruppe bearbeiten"

msgid "Edit meeting"
msgstr "Veranstaltung bearbeiten"

msgid "Edit moderation note"
msgstr "Sprechzettel bearbeiten"

msgid "Edit point of order ..."
msgstr "GO-Antrag bearbeiten ..."

msgid "Edit projector"
msgstr "Projektor bearbeiten"

msgid "Edit queue"
msgstr "Warteschlange bearbeiten"

msgid "Edit state"
msgstr "Status bearbeiten"

msgid "Edit statute paragraph"
msgstr "Satzungsabschnitt bearbeiten"

msgid "Edit tag"
msgstr "Schlagwort bearbeiten"

msgid "Edit the whole motion text"
msgstr "Vollständigen Antragstext bearbeiten"

msgid "Edit to enter votes."
msgstr "Bearbeiten, um Stimmen einzugeben."

msgid "Edit topic"
msgstr "Thema bearbeiten"

msgid "Edit workflow"
msgstr "Arbeitsablauf bearbeiten"

msgid "Editorial final version"
msgstr "Redaktionelle Beschlussfassung"

msgid "Election"
msgstr "Wahl"

msgid "Election documents"
msgstr "Wahlunterlagen"

msgid "Elections"
msgstr "Wahlen"

msgid "Element"
msgstr "Element"

msgid "Email"
msgstr "E-Mail"

msgid "Email address"
msgstr "E-Mail-Adresse"

msgid "Email body"
msgstr "Nachrichtentext"

msgid "Email sent"
msgstr "E-Mail gesendet"

msgid "Email settings"
msgstr "E-Mail-Einstellungen"

msgid "Email subject"
msgstr "Betreff"

msgid "Empty text field"
msgstr "Leeres Textfeld"

msgid "Enable SSO via SAML"
msgstr "SSO via SAML aktivieren"

msgid "Enable chat globally"
msgstr "Chat global aktivieren"

msgid "Enable electronic voting"
msgstr "Elektronische Stimmabgabe aktivieren"

msgid "Enable forspeech / counter speech"
msgstr "Fürrede/Gegenrede aktivieren"

msgid "Enable interposed questions"
msgstr "Zwischenfragen aktivieren"

msgid "Enable numbering for agenda items"
msgstr "Nummerierung von Tagesordnungspunkten aktivieren"

msgid "Enable participant presence view"
msgstr "Ansicht zur Teilnehmeranwesenheit aktivieren"

msgid "Enable point of order"
msgstr "Geschäftsordnungsanträge aktivieren"

msgid "Enable point of orders for other participants"
msgstr "Stellen eines GO-Antrags für andere Teilnehmende erlauben"

msgid "Enable specifications and ranking for possible motions"
msgstr "Vorgaben und Reihung für mögliche GO-Anträge aktivieren"

msgid "Enable star icon usage by speakers"
msgstr "Stern-Icon-Markierung darf auch von Redner*innen genutzt werden"

msgid "Enable virtual applause"
msgstr "Virtuellen Applaus einschalten"

msgid "Enable virtual help desk room"
msgstr "Virtuellen Help-Desk-Raum einschalten"

msgid "Enable/disable account ..."
msgstr "Account ein-/ausschalten ..."

msgid "Enable/disable accounts"
msgstr "Accounts ein-/ausschalten"

msgid ""
"Enables for the selected state the possibility for submitters to change the "
"state of the motion. Other administrative functions are excluded."
msgstr ""
"Aktiviert für den ausgewählten Status die Möglichkeit, dass "
"Antragsteller*innen den Status des Antrages verändern können. Weitere "
"Verwaltungsfunktionen sind ausgeschlossen."

msgid "Enables the ability to create votings for motions in this state."
msgstr ""
"Aktiviert für Anträge im ausgewählten Status die Möglichkeit, Abstimmungen "
"zu erstellen."

msgid ""
"Enables the editing of the motion text and reason by submitters in the "
"selected state after the motion has been created."
msgstr ""
"Ermöglicht den Antragsteller*innen nach Erstellung eines Antrags die "
"nachträgliche Bearbeitung von Antragstext und Begründung im ausgewählten "
"Status."

msgid ""
"Enables the forwarding of motions to other meetings within the OpenSlides instance in the selected state. \n"
"\n"
"Prerequisites:\n"
"1. forwarding hierarchy must be set at the organizational level in the committee. \n"
"2. target meeting must be created.\n"
"3. user must have group permission for forwarding."
msgstr ""
"Aktiviert im ausgewählten Status die Möglichkeit zur Weiterleitung von Anträgen an andere Veranstaltungen innerhalb der OpenSlides-Instanz. \n"
"\n"
"Voraussetzungen:\n"
"1. Weiterleitungshierarchie muss auf Organisationsebene im Gremium eingestellt sein. \n"
"2. Zielveranstaltung muss erstellt sein.\n"
"3. Nutzer muss Gruppenrecht zur Weiterleitung haben."

msgid ""
"Enables the support function for motions in the selected state. The support "
"function must be activated under > [Settings] > [Motions] as well as the "
"corresponding group permission in > [Participants] > [Groups] > [Motions] > "
"[Can support motions]."
msgstr ""
"Aktiviert im ausgewählten Status die Möglichkeit zur Unterstützung von "
"Anträgen. Die Unterstützungsfunktion muss unter > [Einstellungen] > "
"[Anträge] sowie für die entsprechenden Gruppen das Recht unter > "
"[Teilnehmende] > [Gruppen] > [Anträge] > [Darf Anträge unterstützen] "
"aktiviert sein."

msgid ""
"Enables the visibility of amendments directly in the corresponding main motion. The text of amendments is embedded within the text of the motion.\n"
"\n"
"Note: Does not affect the visibility of change recommendations."
msgstr ""
"Aktiviert die Sichtbarkeit von Änderungen direkt im jeweiligen Hauptantrag. Der Text von Änderungsanträgen wird in den Fließtext eingebettet.\n"
"\n"
"Hinweis: Hat keine Auswirkung auf die Sichtbarkeit von Änderungsempfehlungen."

msgid "Encoding of the file"
msgstr "Encoding der Datei"

msgid "End date"
msgstr "Enddatum"

msgid "End speech"
msgstr "Rede beenden"

msgid "Enforce page breaks"
msgstr "Seitenumbrüche erzwingen"

msgid "Enter"
msgstr "Eingabe"

msgid "Enter conference room"
msgstr "Konferenzraum beitreten"

msgid "Enter duration in seconds. Choose 0 to disable warning color."
msgstr ""
"Geben Sie die Dauer in Sekunden an. Zum Deaktivieren der Warn-Farbe 0 "
"auswählen."

msgid ""
"Enter number of the next shown speakers. Choose -1 to show all next "
"speakers."
msgstr ""
"Geben Sie die Anzahl der nächsten anzuzeigenden Redner*innen ein. Wählen Sie"
" -1 um alle anzuzeigen."

msgid "Enter participant number"
msgstr "Teilnehmernummer eingeben"

msgid "Enter the developer mode"
msgstr "Entwicklermodus aufrufen"

msgid "Enter your email to send the password reset link"
msgstr ""
"Geben Sie Ihre E-Mail-Adresse ein, um einen Link zum Zurücksetzen des "
"Passworts zu erhalten."

msgid "Entitled present users"
msgstr "anwesende Stimmberechtigte"

msgid "Entitled to vote"
msgstr "Stimmberechtigte"

msgid "Entitled users"
msgstr "Stimmberechtigte"

msgid "Error"
msgstr "Fehler"

msgid "Error during PDF creation of election:"
msgstr "Fehler bei der PDF-Erstellung der Wahl:"

msgid "Error during PDF creation of motion:"
msgstr "Fehler bei der PDF-Erstellung in Antrag"

msgid "Error in form field."
msgstr "Fehler im Formularfeld."

msgid "Error talking to autoupdate service"
msgstr "Fehler bei der Kommunikation mit dem Autoupdate-Service"

msgid "Estimated end"
msgstr "Voraussichtliches Ende"

msgid "Event location"
msgstr "Veranstaltungsort"

msgid ""
"Everyone can see the request of a point of order (instead of managers for "
"list of speakers only)"
msgstr ""
"Jede*r darf das Anliegen eines GO-Antrags sehen (anstatt nur die "
"Redelistenverwaltung)"

msgid ""
"Existing accounts can be reused by entering email (with given name and "
"surname) OR by entering the username in the csv file."
msgstr ""
"Bestehende Accounts können durch Eingabe der E-Mail-Adresse (mit Vor- und "
"Nachname) ODER durch Eingabe des Benutzernamens in der CSV-Datei "
"wiederverwendet werden."

msgid "Exit"
msgstr "Beenden"

msgid "Exit conference room"
msgstr "Konferenzraum verlassen"

msgid "Exit fullscreen"
msgstr "Vollbild beenden"

msgid "Expand all"
msgstr "Alle ausklappen"

msgid "Export"
msgstr "Exportieren"

msgid "Export as CSV"
msgstr "Exportieren als CSV"

msgid "Export as PDF"
msgstr "Exportieren als PDF"

msgid "Export comment"
msgstr "Kommentar exportieren"

msgid "Export motions"
msgstr "Anträge exportieren"

msgid "Export personal note only"
msgstr "Nur persönliche Notiz exportieren"

msgid "Export selected elections"
msgstr "Ausgewählte Wahlen exportieren"

msgid "Export selected motions"
msgstr "Ausgewählte Anträge exportieren"

msgid "Extension"
msgstr "Erweiterung"

msgid "External ID"
msgstr "Externe ID"

msgid "Favorites"
msgstr "Favoriten"

msgid "File"
msgstr "Datei"

msgid "File is being used"
msgstr "Die Datei wird verwendet"

msgid "Filename"
msgstr "Dateiname"

msgid "Files"
msgstr "Dateien"

msgid "Filter"
msgstr "Filter"

msgid "Final version"
msgstr "Beschlussfassung"

msgid "Finished"
msgstr "Abgeschlossen"

msgid "First speech"
msgstr "Erstredner*in"

msgid "First state"
msgstr "Erster Status"

msgid "Follow recommendation"
msgstr "Empfehlung folgen"

msgid "Follow recommendations for all motions"
msgstr "Empfehlungen für alle Anträge folgen"

msgid "Following users are currently editing this motion:"
msgstr "Folgende Nutzer bearbeiten aktuell diesen Antrag:"

msgid "Font bold"
msgstr "Schriftart fett"

msgid "Font bold italic"
msgstr "Schriftart fett kursiv"

msgid "Font italic"
msgstr "Schriftart kursiv"

msgid "Font monospace"
msgstr "Schriftart monospace"

msgid "Font regular"
msgstr "Schriftart normal"

msgid "Font size in pt"
msgstr "Schriftgröße in pt"

msgid ""
"For large instances this may block the server to the point of unusability"
msgstr "Bei großen Instanzen kann dies den Server stark blockieren."

msgid "Foreground color"
msgstr "Vordergrundfarbe"

msgid "Forgot Password?"
msgstr "Passwort vergessen?"

msgid "Format"
msgstr "Format"

msgid "Forspeech"
msgstr "Fürrede"

msgid "Forward"
msgstr "Weiterleiten"

msgid "Forward motions"
msgstr "Anträge weiterleiten"

msgid "Forward motions to"
msgstr "Anträge weiterleiten an"

msgid "Forwarded motion deleted"
msgstr "Weitergeleiteter Antrag gelöscht"

msgid "Forwarded to {}"
msgstr "Weitergeleitet an: {}"

msgid "Forwarding"
msgstr "Weiterleitung"

msgid "Forwarding created"
msgstr "Weiterleitung erstellt"

msgid "Forwarding of motion"
msgstr "Weiterleitung von Antrag"

msgid "Front page title"
msgstr "Titel der Startseite"

msgid "Full name"
msgstr "Vollständiger Name"

msgid "Fullscreen"
msgstr "Vollbild"

msgid "Game draw!"
msgstr "Unentschieden!"

msgid "Gender"
msgstr "Geschlecht"

msgid "General"
msgstr "Allgemein"

msgid "General abstain"
msgstr "Generelle Enthaltung"

msgid "General approval"
msgstr "Generelle Zustimmung"

msgid "General rejection"
msgstr "Generelle Ablehnung"

msgid "Generate new color"
msgstr "Neue Farbe generieren"

msgid "Generate new passwords"
msgstr "Neue Passwörter generieren"

msgid "Generate password"
msgstr "Passwort generieren"

msgid "Give applause"
msgstr "Applaus geben"

msgid "Given name"
msgstr "Vorname"

msgid "Global headbar color"
msgstr "Kopfzeilenfarbe"

msgid "Go to line"
msgstr "Springe zur Zeile"

msgid "Got an email"
msgstr "Bekam eine E-Mail"

msgid "Group"
msgstr "Gruppe"

msgid "Group name"
msgstr "Gruppenname"

msgid "Group not found - account is already in meeting, nothing assigned"
msgstr ""
"Gruppe nicht gefunden - Account ist bereits in der Veranstaltung, nichts "
"zugewiesen"

msgid "Group not found - assigned to default group"
msgstr "Gruppe nicht gefunden - an Standardgruppe zugewiesen"

msgid "Groups"
msgstr "Gruppen"

msgid "Groups changed in meeting {}"
msgstr "Gruppen in Veranstaltung {} geändert"

msgid "Groups changed in multiple meetings"
msgstr "Gruppen in mehreren Veranstaltungen geändert"

msgid "Groups with read permissions"
msgstr "Gruppen mit Leseberechtigungen"

msgid "Groups with write permissions"
msgstr "Gruppen mit Schreibberechtigungen"

msgid "Guest"
msgstr "Gast"

msgid "Has SSO identification"
msgstr "Hat SSO-Kennung"

msgid "Has amendments"
msgstr "Hat Änderungsanträge"

msgid "Has an email address"
msgstr "Hat eine E-Mail-Adresse"

msgid "Has changed vote weight"
msgstr "Stimmgewicht verändert"

msgid "Has forwardings"
msgstr "Hat Weiterleitungen"

msgid "Has logged in"
msgstr "Hat sich angemeldet"

msgid "Has no SSO identification"
msgstr "Hat keine SSO-Kennung"

msgid "Has no email address"
msgstr "Hat keine E-Mail-Adresse"

msgid "Has no speakers"
msgstr "Keine Wortmeldungen vorhanden"

msgid "Has not logged in yet"
msgstr "Hat sich noch nicht angemeldet"

msgid "Has not voted"
msgstr "Stimme nicht abgegeben"

msgid "Has notes"
msgstr "Hat Notizen"

msgid "Has speakers"
msgstr "Wortmeldungen vorhanden"

msgid "Has unchanged vote weight"
msgstr "Stimmgewicht unverändert"

msgid "Has voted"
msgstr "Stimme abgegeben"

msgid "Header"
msgstr "Kopfzeile"

msgid "Header 1"
msgstr "Überschrift 1"

msgid "Header 2"
msgstr "Überschrift 2"

msgid "Header 3"
msgstr "Überschrift 3"

msgid "Header 4"
msgstr "Überschrift 4"

msgid "Header 5"
msgstr "Überschrift 5"

msgid "Header 6"
msgstr "Überschrift 6"

msgid "Header background color"
msgstr "Hintergrundfarbe Kopfbereich"

msgid "Header font color"
msgstr "Schriftfarbe Kopfbereich"

msgid "Headers"
msgstr "Überschriften"

msgid "Headline color"
msgstr "Überschriftenfarbe"

msgid "Help desk"
msgstr "Help Desk"

msgid "Help text for access data and welcome PDF"
msgstr "Hilfetext für das Zugangsdaten- und Willkommens-PDF"

msgid "Hidden item"
msgstr "Versteckter Eintrag"

msgid "Hide main menu"
msgstr "Hauptmenü ausblenden"

msgid "Hide more text"
msgstr "weniger anzeigen"

msgid "Hide password"
msgstr "Passwort verstecken"

msgid "Highest applause amount"
msgstr "Höchster Applauswert"

msgid "Hint on voting"
msgstr "Hinweis zur Stimmabgabe"

msgid "History"
msgstr "Chronik"

msgid "Home"
msgstr "Startseite"

msgid "How to create new amendments"
msgstr "Erstellung von Änderungsanträgen"

msgid "I know the risk"
msgstr "Ich kenne das Risiko"

msgid ""
"IMPORTANT: The sender address (noreply@openslides.com) is defined in the OpenSlides server settings and cannot be changed here.\n"
"                            To receive replies you have to enter a reply address in the next field. Please test the email dispatch in case of changes!"
msgstr ""
"WICHTIG: Die Absenderadresse (noreply@openslides.com) ist in den OpenSlides-Servereinstellungen definiert und kann hier nicht geändert werden. Um Antworten zu \n"
"erhalten, müssen Sie zwingend im nächsten Feld eine Antwortadresse angeben. Bitte \n"
"testen Sie bei Änderungen den E-Mail-Versand."

msgid "Identical with"
msgstr "Wortgleich mit"

msgid "Identifier"
msgstr "Bezeichner"

msgid "If deactivated it is displayed below the title"
msgstr "Wenn deaktiviert erfolgt die Anzeige unterhalb des Antragstitels"

msgid ""
"If it is an amendment, you can back up its content when editing it and "
"delete it afterwards."
msgstr ""
"Wenn es sich um einen Änderungsantrag handelt, können Sie den Inhalt beim "
"Bearbeiten sichern und anschließend löschen."

msgid "If the value is set to 0 the time counts up as stopwatch."
msgstr ""
"Wenn der Wert auf 0 gesetzt wird, wird die Zeit als Stoppuhr hochgezählt."

msgid "Import"
msgstr "Importieren"

msgid "Import accounts"
msgstr "Accounts importieren"

msgid "Import committees"
msgstr "Gremien importieren"

msgid "Import data needs to have the JSON format"
msgstr "Importierte Daten müssen im JSON-Format vorliegen"

msgid "Import meeting"
msgstr "Veranstaltung importieren"

msgid "Import motions"
msgstr "Anträge importieren"

msgid "Import participants"
msgstr "Teilnehmende importieren"

msgid "Import statute"
msgstr "Satzung importieren"

msgid "Import successful"
msgstr "Import erfolgreich"

msgid "Import successful with some warnings"
msgstr "Import erfolgreich mit einigen Warnungen"

msgid "Import topics"
msgstr "Themen importieren"

msgid "Import workflows"
msgstr "Arbeitsabläufe importieren"

msgid "In motion list, motion detail and PDF."
msgstr "In Antragsliste, Detailansicht und PDF."

msgid "In progress, please wait ..."
msgstr "In Bearbeitung, bitte warten ..."

msgid "In the election process"
msgstr "Im Wahlvorgang"

msgid "Inactive"
msgstr "Inaktiv"

msgid "Inconsistent data."
msgstr "Inkonsistente Daten."

msgid "Information"
msgstr "Information"

msgid "Initial password"
msgstr "Initiales Passwort"

msgid "Inline"
msgstr "Zeichenformate"

msgid "Insert after"
msgstr "Danach einfügen"

msgid "Insert before"
msgstr "Davor einfügen"

msgid "Insert behind"
msgstr "Dahinter einfügen"

msgid "Insert topics here"
msgstr "Themen hier importieren"

msgid "Insertion"
msgstr "Ergänzung"

msgid "Insufficient material! It's a draw!"
msgstr "Zu wenig Material! Es ist ein Unentschieden!"

msgid "Internal"
msgstr "Intern"

msgid "Internal item"
msgstr "Interner Eintrag"

msgid "Internal login"
msgstr "Interner Login"

msgid "Interposed question"
msgstr "Zwischenfrage"

msgid "Intervention"
msgstr "Kurzintervention"

msgid "Intervention speaking time in seconds"
msgstr "Kurzintervention-Redezeit in Sekunden"

msgid "Invalid line number"
msgstr "Ungültige Zeilennummer"

msgid "Invalid votes"
msgstr "Ungültige Stimmen"

msgid "Invite to conference room"
msgstr "In den Konferenzraum einladen"

msgid "Is a committee"
msgstr "Ist ein Gremium"

msgid "Is a natural person"
msgstr "Ist eine natürliche Person"

msgid "Is a template"
msgstr "Ist eine öffentliche Vorlage"

msgid "Is active"
msgstr "Ist aktiv"

msgid ""
"Is allowed to add himself/herself to the list of speakers. \n"
"\n"
"Note:\n"
"Optional combination of requests to speak with presence status is possible. ( > [Settings] > [List of speakers] > [General] )"
msgstr ""
"Darf sich selbst zur Redeliste hinzufügen.\n"
"\n"
"Hinweis:\n"
"Optionale Kopplung von Wortmeldungen an Anwesenheitsstatus ist möglich. ( > [Einstellungen] > [Redeliste] > [Allgemein] )"

msgid "Is already projected"
msgstr "ist bereits projiziert"

msgid "Is amendment"
msgstr "Ist ein Änderungsantrag"

msgid "Is archived"
msgstr "Ist archiviert"

msgid "Is being projected"
msgstr "wird projiziert"

msgid "Is candidate"
msgstr "ist Kandidat*in"

msgid "Is committee admin"
msgstr "Ist Gremienadmin"

msgid "Is favorite"
msgstr "Ist Favorit"

msgid "Is in active meetings"
msgstr "Ist in aktiven Veranstaltungen"

msgid "Is in archived meetings"
msgstr "Ist in archivierten Veranstaltungen"

msgid "Is manager"
msgstr "ist Verwalter*in"

msgid "Is no amendment and has no amendments"
msgstr "Ist kein Änderungsantrag und hat keine Änderungsanträge"

msgid "Is no natural person"
msgstr "Ist keine natürliche Person"

msgid "Is not a committee"
msgstr "Ist kein Gremium"

msgid "Is not a template"
msgstr "Ist keine öffentliche Vorlage"

msgid "Is not active"
msgstr "Ist nicht aktiv"

msgid "Is not archived"
msgstr "Ist nicht archiviert"

msgid "Is not favorite"
msgstr "Ist kein Favorit"

msgid "Is not in active meetings"
msgstr "Ist in keinen aktiven Veranstaltungen"

msgid "Is not in archived meetings"
msgstr "Ist in keinen archivierten Veranstaltungen"

msgid "Is not present"
msgstr "Ist nicht anwesend"

msgid "Is present"
msgstr "Ist anwesend"

msgid "Is speaker"
msgstr "ist Redner*in"

msgid "Is submitter"
msgstr "ist Antragsteller*in"

msgid ""
"It is not allowed to delete countdowns used for list of speakers or polls"
msgstr ""
"Countdowns, die für Redelisten oder elektronische Stimmabgaben verwendet "
"werden, dürfen nicht gelöscht werden."

msgid "It's a draw!"
msgstr "Es ist ein Unentschieden!"

msgid "It's your opponent's turn"
msgstr "Dein Gegner ist am Zug"

msgid "It's your turn!"
msgstr "Du bist dran!"

msgid "Italic"
msgstr "Kursiv"

msgid "Item"
msgstr "Eintrag"

msgid "Item number"
msgstr "Tagesordnungspunkt-Nummer"

msgid "Items"
msgstr "Einträge"

msgid "Jitsi domain"
msgstr "Jitsi-Domain"

msgid "Jitsi room name"
msgstr "Jitsi-Raumname"

msgid "Jitsi room password"
msgstr "Jitsi-Raumpasswort"

msgid "Keep each item in a single line."
msgstr "Verwenden Sie eine Zeile pro Eintrag."

msgid "Label color"
msgstr "Beschriftungsfarbe"

msgid "Language"
msgstr "Sprache"

msgid "Last email sent"
msgstr "Letzte gesendete E-Mail"

msgid "Last login"
msgstr "Letzte Anmeldung"

msgid "Last modified"
msgstr "Zuletzt geändert"

msgid "Last speakers"
msgstr "Letzte Redner*innen"

msgid "Leave"
msgstr "Verlassen"

msgid "Leave blank to automatically generate the password."
msgstr "Lassen Sie das Feld leer, um das Passwort automatisch zu generieren."

msgid "Leave blank to automatically generate the username."
msgstr ""
"Lassen Sie das Feld leer, um den Benutzernamen automatisch zu generieren."

msgid "Left"
msgstr "Links"

msgid "Legal notice"
msgstr "Impressum"

msgid "Less"
msgstr "Weniger"

msgid "Level indicator"
msgstr "Pegelanzeige"

msgid "Light mode"
msgstr "Heller Modus"

msgid "Limit of active accounts"
msgstr "Anzahl der maximal aktiven Accounts"

msgid "Limit of active meetings"
msgstr "Anzahl der maximal aktiven Veranstaltungen"

msgid "Line"
msgstr "Zeile"

msgid "Line length"
msgstr "Zeilenlänge"

msgid "Line numbering"
msgstr "Zeilennummerierung"

msgid "Line spacing"
msgstr "Zeilenabstand"

msgid "List of amendments: "
msgstr "Liste von Änderungsanträgen:"

msgid "List of electronic votes"
msgstr "Elektronische Stimmabgaben"

msgid "List of participants"
msgstr "Teilnehmendenliste"

msgid "List of participants (PDF)"
msgstr "Teilnehmendenliste (PDF)"

msgid "List of speakers"
msgstr "Redeliste"

msgid "List of speakers as overlay"
msgstr "Redeliste als Überblendung"

msgid "List of speakers as slide"
msgstr "Redeliste als Folie"

msgid "List of speakers is initially closed"
msgstr "Redelisten sind zunächst geschlossen"

msgid "List view"
msgstr "Listenansicht"

msgid "Lists of speakers"
msgstr "Redelisten"

msgid "Live conference"
msgstr "Livekonferenz"

msgid "Livestream"
msgstr "Livestream"

msgid "Livestream URL"
msgstr "Livestream-URL"

msgid "Livestream poster image url"
msgstr "Livestream-Posterbild-URL"

msgid "Loading data. Please wait ..."
msgstr "Daten werden geladen. Bitte warten ..."

msgid "Logged-in users"
msgstr "Angemeldete Accounts"

msgid "Login"
msgstr "Anmelden"

msgid "Login anyway"
msgstr "Trotzdem anmelden"

msgid "Login as guest"
msgstr "Als Gast anmelden"

msgid "Login button text"
msgstr "Login-Button-Beschriftung"

msgid "Logout"
msgstr "Abmelden"

msgid "Lowest applause amount"
msgstr "Niedrigster Applauswert"

msgid "Main motion and line number"
msgstr "Hauptantrag und Zeilennummer"

msgid "Mandates switched sucessfully!"
msgstr "Mandatswechsel erfolgreich."

msgid "Mark as personal favorite"
msgstr "Als persönlichen Favorit markieren"

msgid "Maximum amount of votes"
msgstr "Maximale Stimmenanzahl"

msgid "Maximum amount of votes per option"
msgstr "Max. Stimmenanzahl pro Option"

msgid "Maximum number of columns on motion block slide"
msgstr "Maximale Spaltenanzahl der Antragsblockprojektion"

msgid "Media access is denied"
msgstr "Medienzugriff verweigert"

msgid "Media file"
msgstr "Mediendatei"

msgid "Meeting"
msgstr "Veranstaltung"

msgid "Meeting administrator"
msgstr "Veranstaltungsadministrator"

msgid "Meeting date"
msgstr "Veranstaltungsdatum"

msgid "Meeting information"
msgstr "Veranstaltungsinformationen"

msgid "Meeting not found"
msgstr "Veranstaltung nicht gefunden"

msgid "Meeting specific information"
msgstr "Veranstaltungsspezifische Informationen"

msgid "Meeting template"
msgstr "Veranstaltungsvorlage"

msgid ""
"Meeting templates and the data they contain are publicly viewable by all "
"committee administrators."
msgstr ""
"Veranstaltungsvorlagen und die darin enthaltenen Daten sind für alle "
"Gremienadmins öffentlich einsehbar."

msgid "Meeting title"
msgstr "Veranstaltungstitel"

msgid "Meetings"
msgstr "Veranstaltungen"

msgid "Meetings selected"
msgstr "Anzahl der ausgewählte Veranstaltungen"

msgid "Message"
msgstr "Mitteilung"

msgid "Messages"
msgstr "Mitteilungen"

msgid "Meta information"
msgstr "Metainformationen"

msgid "Metadata of Identity Provider (IdP)"
msgstr "Metadaten des Identity Providers (IdP)"

msgid "Metadata of Service Provider (SP)"
msgstr "Metadaten des Service Providers (SP)"

msgid "Min votes cannot be greater than max votes."
msgstr ""
"Die minimale Stimmenanzahl darf nicht größer als die maximale Stimmenanzahl "
"sein."

msgid "Minimal required version"
msgstr "Minimal erforderliche Version"

msgid "Minimize"
msgstr "Minimieren"

msgid "Minimum amount of votes"
msgstr "Minimale Stimmenanzahl"

msgid "Minimum number of digits for motion identifier"
msgstr "Minimale Anzahl an Ziffern im Antragsbezeichner"

msgid "Moderation note"
msgstr "Sprechzettel"

msgid "Modify design"
msgstr "Design ändern"

msgid "Module"
msgstr "Modul"

msgid "More"
msgstr "Mehr"

msgid "Motion"
msgstr "Antrag"

msgid "Motion block"
msgstr "Antragsblock"

msgid "Motion block changed"
msgstr "Antragsblock geändert"

msgid "Motion block removed"
msgstr "Antragsblock entfernt"

msgid "Motion block set to {}"
msgstr "Antragsblock gesetzt auf {}"

msgid "Motion blocks"
msgstr "Antragsblöcke"

msgid "Motion change recommendation created"
msgstr "Änderungsempfehlung erstellt"

msgid "Motion change recommendation deleted"
msgstr "Änderungsempfehlung gelöscht"

msgid "Motion change recommendation updated"
msgstr "Änderungsempfehlung aktualisiert"

msgid "Motion created"
msgstr "Antrag erstellt"

msgid "Motion created (forwarded)"
msgstr "Antrag erstellt (weitergeleitet)"

msgid "Motion deleted"
msgstr "Antrag gelöscht"

msgid "Motion editor"
msgstr "Antragsbearbeiter*in"

msgid "Motion editors"
msgstr "Antragsbearbeiter*innen"

msgid "Motion forwarded to"
msgstr "Antrag weitergeleitet an"

msgid "Motion forwarding"
msgstr "Antragsweiterleitung"

msgid "Motion identifier"
msgstr "Antragsbezeichner"

msgid "Motion preamble"
msgstr "Antragseinleitung"

msgid "Motion updated"
msgstr "Antrag aktualisiert"

msgid "Motion votes"
msgstr "Antragsabstimmungen"

msgid "Motions"
msgstr "Anträge"

msgid "Motions are in process. Please wait ..."
msgstr "Anträge werden bearbeitet. Bitte warten ..."

msgid "Move"
msgstr "Verschieben"

msgid "Move in call list"
msgstr "In Aufrufliste verschieben"

msgid "Move into directory"
msgstr "In Verzeichnis verschieben"

msgid "Move selected items ..."
msgstr "Ausgewählte Einträge verschieben ..."

msgid "Move to agenda item"
msgstr "Zu TOP verschieben"

msgid "Multiple users found for same username!"
msgstr "Mehrere Benutzer für denselben Benutzernamen gefunden!"

msgid "Multiple users with same credentials!"
msgstr "Mehrere Benutzer mit denselben Anmeldedaten gefunden!"

msgid "Multiselect"
msgstr "Mehrfachauswahl"

msgid "Must be unique"
msgstr "Name muss eindeutig sein"

msgid "My account"
msgstr "Mein Konto"

msgid "My meetings"
msgstr "Meine Veranstaltungen"

msgid "My profile"
msgstr "Mein Profil"

msgid "Name"
msgstr "Name"

msgid "Name of recommender"
msgstr "Name des Empfehlungsgebers"

msgid "Name of recommender for statute amendments"
msgstr "Name des Empfehlungsgebers für Satzungsänderungsanträge"

msgid "Name of the new category"
msgstr "Name des neuen Sachgebiets"

msgid "Natural person"
msgstr "natürliche Person"

msgid "Negative votes are not allowed."
msgstr "Negative Stimmen sind nicht zulässig."

msgid "Never"
msgstr "Nie"

msgid "New account"
msgstr "Neuer Account"

msgid "New amendment"
msgstr "Neuer Änderungsantrag"

msgid "New ballot"
msgstr "Neuer Wahlgang"

msgid "New category"
msgstr "Neues Sachgebiet"

msgid "New change recommendation"
msgstr "Neue Änderungsempfehlung"

msgid "New chat group"
msgstr "Neue Chatgruppe"

msgid "New comment field"
msgstr "Neues Kommentarfeld"

msgid "New committee"
msgstr "Neues Gremium"

msgid "New design"
msgstr "Neues Design"

msgid "New directory"
msgstr "Neues Verzeichnis"

msgid "New election"
msgstr "Neue Wahl"

msgid "New file"
msgstr "Neue Datei"

msgid "New file name"
msgstr "Neuer Dateiname"

msgid "New folder"
msgstr "Neues Verzeichnis"

msgid "New group"
msgstr "Neue Gruppe"

msgid "New meeting"
msgstr "Neue Veranstaltung"

msgid "New motion"
msgstr "Neuer Antrag"

msgid "New motion block"
msgstr "Neuer Antragsblock"

msgid "New option"
msgstr "Neue Option"

msgid "New participant"
msgstr "Neue*r Teilnehmer*in"

msgid "New password"
msgstr "Neues Passwort"

msgid "New projector"
msgstr "Neuer Projektor"

msgid "New state"
msgstr "Neuer Status"

msgid "New statute paragraph"
msgstr "Neuer Satzungsabschnitt"

msgid "New tag"
msgstr "Neues Schlagwort"

msgid "New topic"
msgstr "Neues Thema"

msgid "New vote"
msgstr "Neue Abstimmung"

msgid "New workflow"
msgstr "Neuer Arbeitsablauf"

msgid "Next"
msgstr "Weiter"

msgid "Next states"
msgstr "Nächste Zustände"

msgid "No"
msgstr "Nein"

msgid "No admin role"
msgstr "Keine Adminrolle"

msgid "No category"
msgstr "Kein Sachgebiet"

msgid "No change recommendations yet"
msgstr "Bisher keine Änderungsempfehlungen"

msgid "No changes at the text."
msgstr "Keine Änderung am Text."

msgid "No chat groups available"
msgstr "Keine Chat-Gruppen vorhanden."

msgid "No comment"
msgstr "Kein Kommentar"

msgid "No committee admin"
msgstr "Kein Gremienadmin"

msgid "No data"
msgstr "Keine Daten"

msgid "No delegation of vote"
msgstr "Keine Stimmrechtsübertragungen"

msgid "No emails were send."
msgstr "Es wurden keine E-Mails versandt."

msgid "No encryption"
msgstr "Keine Verschlüsselung"

msgid "No forwardings"
msgstr "Keine Weiterleitungen"

msgid "No group name has been entered."
msgstr "Es wurde noch kein Gruppenname eingegeben."

msgid "No groups selected"
msgstr "Keine Gruppen ausgewählt"

msgid "No items selected"
msgstr "Keine Einträge ausgewählte"

msgid "No meeting selected"
msgstr "Keine Veranstaltung ausgewählt"

msgid "No meetings available"
msgstr "Keine Veranstaltungen vorhanden"

msgid "No meetings have been selected."
msgstr "Es wurde noch keine Veranstaltung ausgewählt."

msgid "No one has voted for this poll"
msgstr "Niemand hat für diese Abstimmung gestimmt."

msgid "No options found"
msgstr "Keine Optionen gefunden"

msgid "No per candidate"
msgstr "Nein pro Kandidat"

msgid "No personal note"
msgstr "Keine persönliche Notiz"

msgid "No results found"
msgstr "Keine Ergebnisse gefunden."

msgid "No results yet."
msgstr "Noch keine Ergebnisse."

msgid "No statute paragraphs"
msgstr "Keine Satzungsabschnitte vorhanden"

msgid "No structure level"
msgstr "Keine Gliederungsebene"

msgid "No tags"
msgstr "Keine Schlagwörter"

msgid "No verbose name is defined"
msgstr "Es ist kein ausführlicher Name definiert"

msgid "No."
msgstr "Nr."

msgid "Nomination list"
msgstr "Wahlvorschlagsliste"

msgid "None"
msgstr "aus"

msgid "None of the selected motions can be forwarded."
msgstr "Keiner der ausgewählten Anträge kann weitergeleitet werden."

msgid "Not found"
msgstr "Nicht gefunden"

msgid ""
"Note, that the default password will be changed to the new generated one."
msgstr ""
"Beachten Sie, dass das Passwort auf das neu generierte Passwort geändert "
"wird."

msgid ""
"Note: Your own password was not changed. Please use the password change "
"dialog instead."
msgstr ""
"Hinweis: Ihr eigenes Passwort wurde nicht geändert. Nutzen Sie stattdessen "
"die Passwort-Ändern-Funktion."

msgid "Notes"
msgstr "Notizen"

msgid "Number"
msgstr "Bezeichner"

msgid "Number candidates"
msgstr "Kandidat*innen nummerieren"

msgid "Number motions"
msgstr "Anträge nummerieren"

msgid "Number of (minimum) required supporters for a motion"
msgstr "Mindestanzahl erforderlicher Unterstützer*innen für einen Antrag"

msgid "Number of all delegates"
msgstr "Anzahl aller Delegierten"

msgid "Number of all participants"
msgstr "Anzahl aller Teilnehmenden"

msgid "Number of all requests to speak"
msgstr "Anzahl aller Wortmeldungen"

msgid "Number of ballot papers"
msgstr "Stimmzettelanzahl"

msgid "Number of candidates"
msgstr "Kandidatenanzahl"

msgid "Number of last speakers to be shown on the projector"
msgstr "Anzahl der dargestellten letzten Redner*innen auf dem Projektor"

msgid "Number of motions"
msgstr "Anzahl von Anträgen"

msgid ""
"Number of next speakers automatically connecting to the live conference"
msgstr ""
"Anzahl der nächsten Redner*innen, die automatisch mit der Livekonferenz "
"verbunden werden"

msgid "Number of participants"
msgstr "Anzahl von Teilnehmenden"

msgid "Number of persons to be elected"
msgstr "Anzahl der zu wählenden Personen"

msgid "Number of requests to speak"
msgstr "Anzahl der Wortmeldungen"

msgid "Number of the next speakers to be shown on the projector"
msgstr "Anzahl der dargestellten nächsten Redner*innen auf dem Projektor"

msgid "Number set"
msgstr "Nummer gesetzt"

msgid "Numbered per category"
msgstr "pro Sachgebiet nummerieren"

msgid "Numbering"
msgstr "Nummerierung"

msgid "Numbering prefix for agenda items"
msgstr "Präfix für Nummerierung von Tagesordnungspunkten"

msgid "Numeral system for agenda items"
msgstr "Nummerierungssystem für Tagesordnungspunkte"

msgid "OK"
msgstr "OK"

msgid "Offline mode"
msgstr "Offline-Modus"

msgid "Ok"
msgstr "Ok"

msgid "Old password"
msgstr "Altes Passwort"

msgid "One email was send sucessfully."
msgstr "Eine E-Mail wurde erfolgreich versandt."

msgid "Only for internal notes."
msgstr "Nur für interne Notizen."

msgid "Only main agenda items"
msgstr "Nur Haupt-Tagesordnungspunkte"

msgid "Only present participants can be added to the list of speakers"
msgstr "Nur anwesende Teilnehmende können zur Redeliste hinzugefügt werden"

msgid "Only time"
msgstr "Nur Zeit"

msgid "Only traffic light"
msgstr "Nur Ampel"

msgid "Open Jitsi in new tab"
msgstr "Jitsi im neuen Tab öffnen"

msgid "Open a meeting to play \"Connect 4\""
msgstr "Öffnen Sie eine Veranstaltung um \"Vier gewinnt\" zu spielen."

msgid "Open a meeting to play chess"
msgstr "Öffnen Sie eine Veranstaltung um Schach zu spielen."

msgid "Open items"
msgstr "Offene Einträge"

msgid "Open list of speakers"
msgstr "Redeliste öffnen"

msgid "Open meeting"
msgstr "Veranstaltung öffnen"

msgid "Open projection dialog"
msgstr "Projektionsdialog öffnen"

msgid "Open requests to speak"
msgstr "Offene Wortmeldungen"

msgid "OpenSlides URL"
msgstr "OpenSlides-URL"

msgid "OpenSlides access data"
msgstr "OpenSlides-Zugangsdaten"

msgid "OpenSlides help (FAQ)"
msgstr "OpenSlides Hilfe (FAQ)"

msgid "OpenSlides recommends"
msgstr "OpenSlides empfiehlt"

msgid "Option"
msgstr "Wahlmöglichkeit"

msgid "Options"
msgstr "Optionen"

msgid "Organization"
msgstr "Organisation"

msgid "Organization Management Level changed"
msgstr "Administrationsrolle geändert"

msgid "Organization admin"
msgstr "Organisationsadmin"

msgid "Organization language"
msgstr "Organisationssprache"

msgid "Organization specific information"
msgstr "Organisationsspezifische Informationen"

msgid "Organizations"
msgstr "Organisationen"

msgid "Origin"
msgstr "Herkunft"

msgid "Origin motion deleted"
msgstr "Herkunftsantrag gelöscht"

msgid "Original"
msgstr "Original"

msgid "Original version"
msgstr "Originalfassung"

msgid "Out of sync"
msgstr "nicht synchronisiert"

msgid "Outside"
msgstr "außerhalb"

msgid "PDF"
msgstr "PDF"

msgid "PDF ballot paper logo"
msgstr "PDF-Stimmzettel-Logo"

msgid "PDF export"
msgstr "PDF-Export"

msgid "PDF export options"
msgstr "PDF-Exportoptionen"

msgid "PDF footer logo (left)"
msgstr "PDF-Logo Fußzeile (links)"

msgid "PDF footer logo (right)"
msgstr "PDF-Logo Fußzeile (rechts)"

msgid "PDF header logo (left)"
msgstr "PDF-Logo Kopfzeile (links)"

msgid "PDF header logo (right)"
msgstr "PDF-Logo Kopfzeile (rechts)"

msgid "PDF options"
msgstr "PDF-Optionen"

msgid "Page"
msgstr "Seite"

msgid "Page format"
msgstr "Papierformat"

msgid "Page margin bottom in mm"
msgstr "Seitenrand unten in mm"

msgid "Page margin left in mm"
msgstr "Seitenrand links in mm"

msgid "Page margin right in mm"
msgstr "Seitenrand rechts in mm"

msgid "Page margin top in mm"
msgstr "Seitenrand oben in mm"

msgid "Page number alignment in PDF"
msgstr "Seitenzahl-Ausrichtung im PDF"

msgid "Page numbers"
msgstr "Seitenzahlen"

msgid "Paragraph"
msgstr "Absatz"

msgid "Paragraph-based, Diff-enabled"
msgstr "Absatzbasiert mit Änderungsdarstellung"

msgid "Parallel upload"
msgstr "Parallel hochladen"

msgid "Parent agenda item"
msgstr "Elternelement in der Tagesordnung"

msgid "Participant"
msgstr "Teilnehmer*in"

msgid "Participant added to group {} in meeting {}"
msgstr "Teilnehmer*in hinzugefügt zur Gruppe {} in Veranstaltung {}"

msgid "Participant added to multiple groups in meeting {}"
msgstr "Teilnehmer*in hinzugefügt zu mehreren Gruppen in Veranstaltung {}"

msgid "Participant added to multiple groups in multiple meetings"
msgstr ""
"Teilnehmer*in hinzugefügt zu mehreren Gruppen in mehreren Veranstaltungen"

msgid "Participant created"
msgstr "Teilnehmer*in erstellt"

msgid "Participant created in meeting {}"
msgstr "Teilnehmer*in erstellt in Veranstaltung {}"

msgid "Participant data updated in meeting {}"
msgstr "Teilnehmendendaten aktualisiert in Veranstaltung {}"

msgid "Participant data updated in multiple meetings"
msgstr "Teilnehmendendaten aktualisiert in mehreren Veranstaltungen"

msgid "Participant deleted"
msgstr "Teilnehmer*in gelöscht"

msgid "Participant deleted in meeting {}"
msgstr "Teilnehmer*in gelöscht in Veranstaltung {}"

msgid "Participant number"
msgstr "Teilnehmernummer"

msgid "Participant removed from group {} in meeting {}"
msgstr "Teilnehmer*in entfernt aus der Gruppe {} in Veranstaltung {}"

msgid "Participant removed from multiple groups in meeting {}"
msgstr "Teilnehmer*in entfernt aus mehreren Gruppen in Veranstaltung {}"

msgid "Participant removed from multiple groups in multiple meetings"
msgstr ""
"Teilnehmer*in entfernt aus mehreren Gruppen in mehreren Veranstaltungen"

msgid "Participants"
msgstr "Teilnehmende"

msgid ""
"Participants and administrators are copied completely and cannot be edited "
"here."
msgstr ""
"Teilnehmende und Administratoren werden vollständig kopiert und lassen sich "
"hier nicht bearbeiten."

msgid "Participants created"
msgstr "Teilnehmende erstellt"

msgid "Participants skipped"
msgstr "Teilnehmende übersprungen"

msgid "Participants updated"
msgstr "Teilnehmende aktualisiert"

msgid "Participants with errors"
msgstr "Teilnehmende mit Fehlern"

msgid "Participants with warnings: affected cells will be skipped"
msgstr ""
"Teilnehmende mit Warnungen: Die betroffenen Zellen werden übersprungen."

msgid "Particles"
msgstr "Partikel"

msgid "Password"
msgstr "Passwort"

msgid "Password changed"
msgstr "Passwort geändert"

msgid "Password changed successfully!"
msgstr "Passwort erfolgreich geändert!"

msgid "Passwords do not match"
msgstr "Passwörter stimmen nicht überein"

msgid "Paste/write your topics in this textbox."
msgstr ""
"Kopieren oder schreiben Sie die Titel Ihrer Themenpunkte in diese Textbox."

msgid "Pause speech"
msgstr "Rede pausieren"

msgid "Permissions"
msgstr "Berechtigungen"

msgid "Personal data changed"
msgstr "Persönliche Stammdaten geändert"

msgid "Personal information"
msgstr "Persönliche Informationen"

msgid "Personal note"
msgstr "Persönliche Notiz"

msgid "Personal notes"
msgstr "Persönliche Notizen"

msgid "Phase"
msgstr "Phase"

msgid "Playing against"
msgstr "Spiel gegen"

msgid "Please allow OpenSlides to access your microphone and/or camera"
msgstr "Bitte erlauben Sie jetzt den Zugriff auf Mikrofon und Kamera."

msgid "Please enter a name for the new directory:"
msgstr "Bitte geben Sie einen Namen für das neue Verzeichnis ein:"

msgid "Please enter a name for the new workflow:"
msgstr "Bitte geben Sie einen Namen für den neuen Arbeitsablauf ein:"

msgid "Please enter a valid email address!"
msgstr "Bitte geben Sie eine gültige E-Mail-Adresse ein!"

msgid "Please enter your new password"
msgstr "Bitte geben Sie Ihr neues Passwort ein"

msgid "Please join the conference room now!"
msgstr "Bitte kommen Sie jetzt in den Konferenzraum!"

msgid "Please select a vote weight greater than or equal to 0.000001"
msgstr "Bitte ein Stimmgewicht größer oder gleich 0,000001 wählen."

msgid "Please select a vote weight greater than zero."
msgstr "Bitte wählen Sie ein Stimmgewicht größer 0."

msgid "Please select the directory:"
msgstr "Bitte wählen Sie das Verzeichnis aus:"

msgid ""
"Please select your target meetings and state the name of the group, which "
"the user should be assigned to in each meeting."
msgstr ""
"Bitte wählen Sie die Zielveranstaltungen aus und geben Sie den Namen der "
"Gruppe an, welche dem Account in jeder Veranstaltung zugeordnet werden soll."

msgid "Please update your browser or contact your system administration."
msgstr ""
"Bitte aktualisieren Sie Ihren Browser oder kontaktieren Sie Ihre "
"Systemadministration."

msgid "Point of order"
msgstr "GO-Antrag"

msgid "Polls"
msgstr "Umfragen"

msgid "Possible options"
msgstr "Mögliche Optionen"

msgid "Possible points of order"
msgstr "Mögliche GO-Anträge"

msgid "Pre"
msgstr "Pre"

msgid "Preamble text for PDF document (all elections)"
msgstr "Einleitungstext für PDF-Dokument (alle Wahlen) "

msgid "Preamble text for PDF documents of motions"
msgstr "Einleitungstext für PDF-Dokumente von Anträgen"

msgid "Predefined seconds of new countdowns"
msgstr "Vorgegebene Sekunden für neue Countdowns"

msgid "Prefix"
msgstr "Präfix"

msgid "Prefix for the motion identifier of amendments"
msgstr "Präfix für den Antragsbezeichner von Änderungsanträgen"

msgid "Presence"
msgstr "Anwesenheit"

msgid "Present"
msgstr "Anwesend"

msgid "Preview"
msgstr "Vorschau"

msgid "Previous"
msgstr "Zurück"

msgid "Previous slides"
msgstr "Letzte Folien"

msgid "Primary color"
msgstr "Primärfarbe"

msgid "Privacy Policy"
msgstr "Datenschutzerklärung"

msgid "Privacy policy"
msgstr "Datenschutzerklärung"

msgid "Private key of Service Provider (SP)"
msgstr "Privater Schlüssel des Service Providers (SP)"

msgid "Process handling"
msgstr "Prozessverarbeitung"

msgid "Project"
msgstr "Projizieren"

msgid "Project active structure level"
msgstr "Aktuelle Wortmeldung projizieren"

msgid "Project all structure levels"
msgstr "Alle Gliederungsebenen projizieren"

msgid "Project selection?"
msgstr "Auswahl projizieren?"

msgid "Projection"
msgstr "Projektion"

msgid "Projection defaults"
msgstr "Projektionsvorgaben"

msgid "Projections"
msgstr "Projektionen"

msgid "Projector"
msgstr "Projektor"

msgid "Projector and countdown"
msgstr "Projektor und Countdown"

msgid "Projector h1"
msgstr "Projektor h1"

msgid "Projector h2"
msgstr "Projektor h2"

msgid "Projector header image"
msgstr "Projektor-Kopfgrafik"

msgid "Projector logo"
msgstr "Projektor-Logo"

msgid "Projectors"
msgstr "Projektoren"

msgid "Pronoun"
msgstr "Pronomen"

msgid "Public"
msgstr "Öffentlich"

msgid "Public item"
msgstr "Öffentlicher Eintrag"

msgid "Public template"
msgstr "Öffentliche Vorlage"

msgid "Publish"
msgstr "Veröffentlichen"

msgid "Publish immediately"
msgstr "Direkt veröffentlichen"

msgid "Put all candidates on the list of speakers"
msgstr "Alle Kandidaten auf die Redeliste setzen"

msgid "Queue"
msgstr "Warteliste"

msgid "Rank"
msgstr "Rang"

msgid "Re-add last speaker"
msgstr "Letzte*n Redner*in zurückholen"

msgid "Re-count logged-in users"
msgstr "Angemeldete Accounts erneut zählen"

msgid "Reason"
msgstr "Begründung"

msgid "Reason required for creating new motion"
msgstr "Begründung erforderlich zur Erstellung neuer Anträge"

msgid "Receipt of contributions"
msgstr "Eingang der Wortmeldungen"

msgid "Receive motions"
msgstr "Anträge erhalten"

msgid "Receive motions from"
msgstr "Anträge erhalten von"

msgid "Received votes"
msgstr "Empfangene Stimmen"

msgid "Recommendation"
msgstr "Empfehlung"

msgid "Recommendation changed"
msgstr "Empfehlung geändert"

msgid "Recommendation label"
msgstr "Empfehlung"

msgid ""
"Recommendation of motions in such a state can only be seen by motion "
"managers."
msgstr ""
"Empfehlungen von Anträgen in einem solchen Zustand können nur von "
"Antragsverwaltern gesehen werden."

msgid "Recommendation reset"
msgstr "Empfehlung zurückgesetzt"

msgid "Recommendation set to {}"
msgstr "Empfehlung gesetzt auf {}"

msgid "Reenter to conference room"
msgstr "Konferenzraum erneut beitreten"

msgid "Referring motions"
msgstr "Auf diesen Antrag verweisende Anträge"

msgid "Refresh"
msgstr "Aktualisieren"

msgid "Reject"
msgstr "Ablehnen"

msgid "Rejected"
msgstr "Abgelehnt"

msgid "Relevant information could not be accessed"
msgstr "Relevante Informationen konnten nicht abgerufen werden."

msgid "Reload page"
msgstr "Seite neu laden"

msgid "Remove"
msgstr "Entfernen"

msgid ""
"Remove URL to deactivate livestream. Check extra group permission to see "
"livestream."
msgstr ""
"Um den Livestream zu deaktivieren entfernen Sie die URL. Prüfen Sie die "
"extra Gruppenberechtigung um den Livestream zu sehen."

msgid "Remove all next speakers"
msgstr "Alle nächsten Redner*innen entfernen"

msgid "Remove all previous speakers"
msgstr "Alle letzten Redner*innen entfernen"

msgid "Remove all speakers"
msgstr "Alle Redner*innen entfernen"

msgid "Remove candidate"
msgstr "Kandidate/in entfernen"

msgid "Remove file"
msgstr "Datei entfernen"

msgid "Remove forward"
msgstr "Weiterleitung entfernen"

msgid "Remove from agenda"
msgstr "Aus Tagesordnung entfernen"

msgid "Remove from motion block"
msgstr "Vom Antragsblock entfernen "

msgid "Remove me"
msgstr "Entferne mich"

msgid "Remove option"
msgstr "Option entfernen"

msgid "Remove point of order"
msgstr "GO-Antrag entfernen"

msgid "Reopen"
msgstr "wieder öffnen"

msgid "Replacement"
msgstr "Ersetzung"

msgid "Reply address"
msgstr "Antwortadresse"

msgid "Request"
msgstr "Anliegen"

msgid "Request \"WhoAmI\" failed"
msgstr "Anfrage \"WhoAmI\" fehlgeschlagen"

msgid "Requests to speak"
msgstr "Wortmeldungen"

msgid "Required"
msgstr "Erforderlich"

msgid ""
"Required comma or semicolon separated values with these column header names "
"in the first row:"
msgstr ""
"Erforderliche Komma- oder Semikolon-separierte Werte mit diesen Spaltennamen"
" in der ersten Zeile:"

msgid "Required permissions to view this page:"
msgstr "Erforderliches Recht um diese Seite zu sehen:"

msgid "Requires permission to manage lists of speakers"
msgstr "Benötigt Recht zum Verwalten von Redelisten"

msgid "Reset"
msgstr "Zurücksetzen"

msgid "Reset cache"
msgstr "Cache leeren"

msgid "Reset password"
msgstr "Passwort zurücksetzen"

msgid "Reset passwords to the default ones"
msgstr "Passwörter zurücksetzen auf Initiales"

msgid "Reset recommendation"
msgstr "Empfehlung zurücksetzen"

msgid "Reset state"
msgstr "Status zurücksetzen"

msgid "Reset timer"
msgstr "Timer zurücksetzen"

msgid "Reset to default settings"
msgstr "Auf Werkseinstellungen zurücksetzen"

msgid "Resolution and size"
msgstr "Auflösung und Größe"

msgid "Restart livestream"
msgstr "Livestream neustarten"

msgid "Restrictions"
msgstr "Zugriffsbeschränkung"

msgid "Result"
msgstr "Ergebnis"

msgid "Results"
msgstr "Ergebnisse"

msgid "Resume speech"
msgstr "Rede fortsetzen"

msgid "Retrieving vote status... Please wait!"
msgstr "Stimmabgabe wird vorbereitet... Bitte warten!"

msgid "Right"
msgstr "Rechts"

msgid "Roman"
msgstr "Römisch"

msgid "Rows with warnings"
msgstr "Zeilen mit Warnungen"

msgid "SSO"
msgstr "SSO"

msgid "SSO Identification"
msgstr "SSO-Kennung"

msgid "SSO identification"
msgstr "SSO-Kennung"

msgid "Same email"
msgstr "Gleiche E-Mail-Adresse"

msgid "Same first/last name"
msgstr "Gleicher Vor- und Nachname"

msgid "Save"
msgstr "Speichern"

msgid "Save all changes"
msgstr "Alle Änderungen speichern"

msgid "Save editorial final version"
msgstr "Redaktionelle Beschlussfassung speichern"

msgid "Scan this QR code to open URL."
msgstr "QR-Code scannen um die URL zu öffnen."

msgid "Scroll down"
msgstr "Nach unten scrollen"

msgid "Scroll down (big step)"
msgstr "Nach unten scrollen (in großen Schritten)"

msgid "Scroll up"
msgstr "Nach oben scrollen"

msgid "Scroll up (big step)"
msgstr "Nach oben scrollen (in großen Schritten)"

msgid "Search"
msgstr "Suche"

msgid "Search player"
msgstr "Spieler suchen"

msgid "Searching for candidates"
msgstr "Auf Kandidatensuche"

msgid "Searching for players ..."
msgstr "Auf der Suche nach Spielern ..."

msgid "Secret voting can not be guaranteed"
msgstr "Geheime Stimmabgaben können nicht garantiert werden"

msgid "Select"
msgstr "Auswählen"

msgid "Select all"
msgstr "Alle auswählen"

msgid "Select exactly two participants to swap mandates"
msgstr "Wählen Sie genau zwei Teilnehmende aus, um Mandate zu wechseln."

msgid "Select file"
msgstr "Datei auswählen"

msgid "Select meetings ..."
msgstr "Veranstaltungen auswählen ..."

msgid "Select paragraphs"
msgstr "Absätze auswählen"

msgid "Select participant"
msgstr "Teilnehmer*in auswählen"

msgid "Select speaker"
msgstr "Redner*in auswählen"

msgid "Send"
msgstr "Senden"

msgid "Send invitation email"
msgstr "Einladungs-E-Mail senden"

msgid "Sender name"
msgstr "Absendername"

msgid "Sending an invitation email"
msgstr "Einladungs-E-Mail senden"

msgid "Separator used for all CSV exports and examples"
msgstr "Feldtrenner für alle CSV-Exporte und -Beispiele"

msgid "Sequential number"
msgstr "Laufende Nummer"

msgid "Serially numbered"
msgstr "fortlaufend nummerieren"

msgid "Server settings required to activate Jitsi Meet integration."
msgstr ""
"Servereinstellungen erforderlich zur Aktivierung der Jitsi-Meet-Integration."

msgid "Set active"
msgstr "Aktiv gesetzt"

msgid "Set as favorite"
msgstr "Als Favorit markieren"

msgid "Set as not favorite"
msgstr "Favorit löschen"

msgid "Set as parent"
msgstr "Als Eltern setzen"

msgid "Set as reference projector"
msgstr "Als Referenzprojektor setzen"

msgid "Set category"
msgstr "Sachgebiet setzen"

msgid "Set favorite"
msgstr "Favorit markieren"

msgid "Set forward"
msgstr "Weiterleitung setzen"

msgid "Set hidden"
msgstr "Versteckt setzen"

msgid "Set identifier"
msgstr "Bezeichner setzen"

msgid "Set inactive"
msgstr "Inaktiv gesetzt"

msgid "Set internal"
msgstr "Intern setzen"

msgid "Set it manually"
msgstr "manuell setzen"

msgid "Set motion block"
msgstr "Antragsblock setzen"

msgid "Set natural person ..."
msgstr "Natürliche Person setzen ..."

msgid "Set not present in meeting {}"
msgstr "Abwesend gesetzt in Veranstaltung {}"

msgid "Set or remove motion forwarding from the selected committees to:"
msgstr "Antragsweiterleitung für ausgewählte Gremien setzen oder entfernen"

msgid "Set presence ..."
msgstr "Anwesenheit setzen ..."

msgid "Set present in meeting {}"
msgstr "Anwesend gesetzt in Veranstaltung {}"

msgid "Set public"
msgstr "Öffentlich setzen"

msgid "Set recommendation"
msgstr "Empfehlung setzen"

msgid "Set status"
msgstr "Status setzen"

msgid "Set status for selected accounts"
msgstr "Status für ausgewählte Accounts setzen:"

msgid "Set status for selected participants:"
msgstr "Status für ausgewählte Teilnehmende setzen:"

msgid "Set submission timestamp"
msgstr "Einreichungszeitstempel setzen"

msgid "Set submitters"
msgstr "Antragsteller*in setzen"

msgid "Set tags"
msgstr "Schlagwörter setzen"

msgid "Set workflow"
msgstr "Arbeitsablauf setzen"

msgid "Set/remove meeting"
msgstr "Veranstaltung setzen/entfernen"

msgid "Sets this projector as the reference for the current list of speakers"
msgstr "Diesen Projektor als Referenz für die aktuelle Redeliste setzen."

msgid "Settings"
msgstr "Einstellungen"

msgid "Show all"
msgstr "Alle anzeigen"

msgid "Show all changes"
msgstr "Alle Änderungen anzeigen"

msgid "Show amendment"
msgstr "Änderungsantrag anzeigen"

msgid "Show amendment in parent motion"
msgstr "Änderungsantrag im Hauptantrag anzeigen"

msgid "Show amendments together with motions"
msgstr "Änderungsanträge zusätzlich in der Hauptantragsübersicht anzeigen"

msgid "Show applause amount"
msgstr "Applauswert anzeigen"

msgid "Show checkbox to record decision"
msgstr "Ankreuzfelder zum Dokumentieren der Entscheidung anzeigen"

msgid "Show clock"
msgstr "Uhr anzeigen"

msgid "Show committee"
msgstr "Gremium anzeigen"

msgid "Show conference room"
msgstr "Konferenzraum anzeigen"

msgid "Show correct entries only"
msgstr "Nur korrekte Einträge anzeigen"

msgid "Show entire motion text"
msgstr "Vollständigen Antragstext anzeigen"

msgid "Show errors only"
msgstr "Nur fehlerhafte Einträge anzeigen"

msgid "Show full text"
msgstr "mehr anzeigen"

msgid "Show header and footer"
msgstr "Kopf- und Fußzeile anzeigen"

msgid "Show hint »first speech« in the list of speakers management view"
msgstr "Hinweis »Erstredner*in« in der Redelistenverwaltung anzeigen "

msgid "Show internal items when projecting agenda"
msgstr "Interne Einträge anzeigen bei der Projektion der Tagesordnung"

msgid "Show live conference window"
msgstr "Livekonferenz-Fenster anzeigen"

msgid "Show logo"
msgstr "Logo anzeigen"

msgid "Show main menu"
msgstr "Hauptmenü einblenden"

msgid "Show meta information box beside the title on projector"
msgstr ""
"Meta-Informations-Box auf dem Projektor neben dem Antragstitel anzeigen"

msgid "Show motion submitters in the agenda"
msgstr "Antragsteller*in in der Tagesordnung anzeigen"

msgid "Show motion text on projector"
msgstr "Antragstext auf dem Projektor anzeigen"

msgid "Show orange countdown in the last x seconds of speaking time"
msgstr "Countdown in den letzten x Sekunden der Redezeit orange darstellen"

msgid "Show password"
msgstr "Passwort anzeigen"

msgid "Show reason on projector"
msgstr "Begründung auf dem Projektor anzeigen"

msgid "Show recommendation extension field"
msgstr "Ergänzungsfeld für Empfehlung anzeigen"

msgid "Show recommendation on projector"
msgstr "Empfehlung auf dem Projektor anzeigen"

msgid "Show recommendations not public"
msgstr "Empfehlungen nicht öffentlich anzeigen"

msgid "Show referring motions"
msgstr "Verweisende Anträge anzeigen"

msgid "Show report"
msgstr "Bericht anzeigen"

msgid "Show state extension field"
msgstr "Ergänzungsfeld für Status anzeigen"

msgid "Show submitters and recommendation/state in table of contents"
msgstr ""
"Antragsteller*in und Beschlussempfehlung/Beschluss im PDF-Inhaltsverzeichnis"
" anzeigen"

msgid "Show the amount of speakers in subtitle of list of speakers slide"
msgstr ""
"Anzahl der Redner*innen im Untertitel der Redelistenprojektion anzeigen"

msgid "Show the sequential number for a motion"
msgstr "Laufende Nummer von Anträgen anzeigen"

msgid "Show this text on the login page"
msgstr "Diesen Text auf der Login-Seite anzeigen"

msgid "Show title"
msgstr "Veranstaltungstitel anzeigen"

msgid ""
"Shows a button with help icon to connect to an extra Jitsi conference room "
"for technical audio/video tests."
msgstr ""
"Zeigt einen Fragezeichen-Button an, um sich mit einem extra Jitsi-"
"Konferenzraum für technische Audio-/Video-Tests zu verbinden."

msgid ""
"Shows if livestream is not started. Recommended image format: 500x200px, PNG"
" or JPG"
msgstr ""
"Wird angezeigt, wenn der Livestream nicht gestartet werden kann. "
"Bildformatempfehlung: 500x200px, PNG oder JPG"

msgid ""
"Shows the given image as applause particle. Recommended image format: "
"24x24px, PNG, JPG or SVG"
msgstr ""
"Zeigt das angegebene Bild als Applaus-Partikel. Bildformatempfehlung: "
"24x24px, PNG, JPG oder SVG"

msgid "Single Sign-On settings"
msgstr "Single Sign-On-Einstellungen"

msgid "Single votes"
msgstr "Einzelstimmen"

msgid "Some csv values could not be read correctly."
msgstr "Einige CSV-Werte konnten nicht korrekt gelesen werden."

msgid ""
"Some mails could not be sent. There may be a problem communicating with the "
"mail server, please contact your admin."
msgstr ""
"Einige Mails konnten nicht gesendet werden. Möglicherweise gibt es ein "
"Problem bei der Kommunikation mit dem Mailserver. Bitte wenden Sie sich an "
"Ihren Administrator."

msgid "Sort"
msgstr "Sortieren"

msgid "Sort agenda"
msgstr "Tagesordnung sortieren"

msgid "Sort by identifier"
msgstr "Nach Bezeichner sortieren"

msgid "Sort categories"
msgstr "Sachgebiete sortieren"

msgid "Sort comments"
msgstr "Kommentare sortieren"

msgid "Sort election results by amount of votes"
msgstr "Wahlergebnisse nach Stimmanzahl sortieren"

msgid "Sort motions"
msgstr "Anträge sortieren"

msgid "Sort motions by"
msgstr "Anträge sortieren nach"

msgid "Sort workflow"
msgstr "Arbeitsablauf sortieren"

msgid "Speaker"
msgstr "Redner*in"

msgid "Speakers"
msgstr "Redner*innen"

msgid "Speaking time – current contribution"
msgstr "Redezeit – aktuelle Wortmeldung"

msgid "Speaking times"
msgstr "Redezeiten"

msgid "Speaking times – overview structure levels"
msgstr "Redezeiten – Übersicht Gliederungsebenen"

msgid "Speech start time"
msgstr "Redestartzeit"

msgid "Speech type"
msgstr "Art der Rede"

msgid "Spokesperson"
msgstr "Sprecher*in"

msgid "Spokespersons"
msgstr "Sprecher*innen"

msgid "Stalemate! It's a draw!"
msgstr "Unentschieden! Es ist ein Unentschieden!"

msgid "Start and end time must either both be set or both be empty"
msgstr "Start- und Endzeit müssen entweder beide gesetzt oder beide leer sein"

msgid "Start date"
msgstr "Anfangsdatum"

msgid "Start line number"
msgstr "Startzeilennummer"

msgid "Start time"
msgstr "Startzeit"

msgid "Start voting"
msgstr "Stimmabgabe starten"

msgid "State"
msgstr "Status"

msgid "State changed"
msgstr "Status geändert"

msgid "State set to {}"
msgstr "Status gesetzt auf {}"

msgid "Statistics"
msgstr "Statistiken"

msgid "Statute"
msgstr "Satzung"

msgid "Statute amendment"
msgstr "Satzungsänderungsantrag"

msgid "Statute amendment for"
msgstr "Satzungsänderungsantrag zu"

msgid "Statute paragraph"
msgstr "Satzungsabschnitt"

msgid "Statute paragraphs"
msgstr "Satzung"

msgid "Stop"
msgstr "Beenden"

msgid "Stop & publish"
msgstr "Beenden & veröffentlichen"

msgid "Stop counting"
msgstr "Zählen stoppen"

msgid "Stop voting"
msgstr "Stimmabgabe beenden"

msgid "Stop waiting"
msgstr "Nicht länger warten"

msgid "Strikethrough"
msgstr "Durchgestrichen"

msgid "Structure level"
msgstr "Gliederungsebene"

msgid "Structure levels"
msgstr "Gliederungsebenen"

msgid "Subcategory"
msgstr "Untersachgebiet"

msgid "Submission date"
msgstr "Einreichungsdatum"

msgid "Submit selection now?"
msgstr "Auswahl jetzt senden?"

msgid "Submit vote now"
msgstr "Stimme(n) jetzt senden"

msgid "Submitter"
msgstr "Antragsteller*in"

msgid "Submitter (in target meeting)"
msgstr "Antragsteller*in (in der Zielveranstaltung)"

msgid "Submitter may set state to"
msgstr "Antragsteller*in darf Status setzen auf"

msgid "Submitters"
msgstr "Antragsteller*in"

msgid "Submitters changed"
msgstr "Antragsteller*in geändert"

msgid "Subscript"
msgstr "Tiefgestellt"

msgid "Subtract"
msgstr "Subtrahieren"

msgid "Suitable accounts found"
msgstr "Passende Accounts gefunden"

msgid "Sum of votes"
msgstr "Summe der Einzelstimmen"

msgid "Sum of votes without general options"
msgstr "Summe der Stimmen ohne generelle Optionen"

msgid "Summary"
msgstr "Zusammenfassung"

msgid "Summary of changes"
msgstr "Zusammenfassung der Änderungen"

msgid "Summary of changes:"
msgstr "Zusammenfassung der Änderungen:"

msgid "Superadmin"
msgstr "Superadmin"

msgid "Superadmin actions"
msgstr "Superadmin-Aktionen"

msgid "Superadmin settings"
msgstr "Superadmin-Einstellungen"

msgid "Superscript"
msgstr "Hochgestellt"

msgid "Support"
msgstr "Unterstützen"

msgid "Supporters"
msgstr "Unterstützer*innen"

msgid "Supporters changed"
msgstr "Unterstützer*innen geändert"

msgid "Surname"
msgstr "Nachname"

msgid "Swap mandates ..."
msgstr "Mandate wechseln ..."

msgid "Switch"
msgstr "Wechseln"

msgid "Table of contents"
msgstr "Inhaltsverzeichnis"

msgid "Tag"
msgstr "Schlagwort"

msgid "Tags"
msgstr "Schlagwörter"

msgid "Text"
msgstr "Text"

msgid "Text for this option couldn't load."
msgstr "Der Text für diese Option konnte nicht geladen werden."

msgid "Text import"
msgstr "Textimport"

msgid "Text separator"
msgstr "Texttrenner"

msgid "The account is deactivated."
msgstr "Der Account ist inaktiv."

msgid "The affected columns will not be imported."
msgstr "Die betroffenen Spalten werden nicht importiert."

msgid "The assembly may decide:"
msgstr "Die Versammlung möge beschließen:"

msgid "The event manager has not set up a legal notice yet."
msgstr "Der Veranstalter hat noch kein Impressum hinterlegt."

msgid "The event manager has not set up a privacy policy yet."
msgstr "Der Veranstalter hat noch keine Datenschutzerklärung hinterlegt."

msgid "The fields are defined as follows"
msgstr "Die Felder sind wie folgt definiert"

msgid "The file has too few columns to be parsed properly."
msgstr "Die Datei enthält zu wenige Spalten, um richtig erkannt zu werden."

msgid "The file seems to have additional columns. They will be ignored."
msgstr ""
"Die Datei scheint zusätzliche Spalten zu haben. Diese werden ignoriert."

msgid ""
"The file seems to have some ommitted columns. They will be considered empty."
msgstr ""
"Die Datei scheint einige ausgelassene Spalten zu haben. Sie werden als leer "
"betrachtet."

msgid ""
"The import can not proceed. There is likely a problem with the import data, "
"please check the preview for details."
msgstr ""
"Der Import kann nicht fortgesetzt werden. Wahrscheinlich gibt es ein Problem"
" mit den Importdaten, bitte prüfen Sie die Vorschau auf Details."

msgid "The import is in progress, please wait ..."
msgstr "Der Import läuft, bitte warten ..."

msgid ""
"The import returned warnings. This does not mean that it failed, but some "
"data may have been imported differently. Usually the warnings will be the "
"same as during the preview, but as there is a possibility that new ones have"
" arisen, the relevant rows will be displayed below."
msgstr ""
"Der Import hat Warnungen zurückgegeben. Dies bedeutet nicht, dass der "
"Vorgang fehlgeschlagen ist, aber einige Daten wurden möglicherweise anders "
"importiert. In der Regel  handelt es sich um dieselben Warnungen wie in der "
"Vorschau. Aber da es möglich ist, dass neue Warnungen aufgetreten sind, "
"werden die entsprechenden Zeilen unten angezeigt."

msgid "The import was successful."
msgstr "Der Import war erfolgreich."

msgid "The input data for voting is invalid."
msgstr "Die Eingabedaten für die Stimmabgabe sind ungültig."

msgid "The link is broken. Please contact your system administrator."
msgstr ""
"Der Link ist defekt. Bitte kontaktieren Sie den zuständigen Administrator."

msgid "The list of speakers is closed."
msgstr "Die Redeliste ist geschlossen."

msgid "The list of speakers is open."
msgstr "Die Redeliste ist geöffnet."

msgid ""
"The maximum number of characters per line. Relevant when line numbering is "
"enabled. Min: 40"
msgstr ""
"Die maximale Zeichenanzahl pro Zeile. Relevant, wenn die Zeilennummerierung "
"eingeschaltet ist. Minimum: 40."

msgid "The number has to be greater than 0."
msgstr "Die Anzahl muss größer als 0 sein."

msgid "The parent motion is not available."
msgstr "Der Eltern-Antrag ist nicht verfügbar."

msgid "The process is still running. Please wait!"
msgstr "Der Prozess ist noch nicht abgeschlossen. Bitte warten!"

msgid "The process may have stopped running."
msgstr "Der Prozess hat möglicherweise aufgehört zu laufen."

msgid "The process will be started. Please wait!"
msgstr "Der Prozess wird gestartet. Bitte warten!"

msgid "The request could not be sent. Check your connection."
msgstr ""
"Die Anfrage konnte nicht gesendet werden. Überprüfen Sie Ihre Verbindung."

msgid "The server could not be reached."
msgstr "Der Server konnte nicht erreicht werden."

msgid "The server didn't respond."
msgstr "Der Server antwortet nicht."

msgid ""
"The server may still be processing them, but you will probably not get a "
"result."
msgstr ""
"Der Server verarbeitet sie zwar noch, aber Sie werden wahrscheinlich kein "
"Ergebnis erhalten."

msgid "The title is required"
msgstr "Ein Titel ist erforderlich"

msgid ""
"The user %user% has no email, so the invitation email could not be sent."
msgstr ""
"%user% besitzt keine E-Mail-Adresse; eine E-Mail konnte daher nicht gesendet"
" werden."

msgid ""
"The users %user% have no email, so the invitation emails could not be sent."
msgstr ""
"%user% besitzen keine E-Mail-Adressen; E-Mails konnte daher nicht gesendet "
"werden."

msgid "There are not enough options."
msgstr "Es gibt nicht genug Optionen."

msgid "There are some columns that do not match the template"
msgstr "Es gibt einige Spalten, die nicht mit der Vorlage übereinstimmen"

msgid "There is an error in your vote."
msgstr "Es gibt ein Fehler in Ihrer Stimme."

msgid "There is an error with this amendment. Please edit it manually."
msgstr ""
"In diesem Änderungsantrag ist ein Fehler. Bitte bearbeiten Sie den Text "
"manuell."

msgid "There is an unknown voting problem."
msgstr "Es gibt ein unbekanntes Problem bei der elektronischen Stimmabgabe."

msgid "There is an unspecified error in this line, which prevents the import."
msgstr ""
"In dieser Zeile liegt ein unbestimmter Fehler vor, der den Import "
"verhindert."

msgid ""
"There seems to be a problem connecting to our services. Check your "
"connection or try again later."
msgstr ""
"Es scheint ein Problem bei der Verbindung zu unseren Diensten zu geben. "
"Überprüfen Sie Ihre Verbindung oder versuchen Sie es später noch einmal."

msgid "There should be at least 2 options."
msgstr "Es müssen mindestens 2 Optionen vorhanden sein."

msgid "Thereof point of orders"
msgstr "davon Geschäftsordnungsanträge"

msgid "These accounts will be deleted:"
msgstr "Diese Accounts werden gelöscht:"

msgid "These participants will be removed:"
msgstr "Diese Teilnehmende werden entfernt:"

msgid "This account has relations to meetings or committees"
msgstr "Dieser Account hat Verweise zu Veranstaltungen oder Gremien"

msgid ""
"This account is not linked as candidate, submitter or speaker in any meeting"
" and is not manager of any committee"
msgstr ""
"Dieser Account ist nicht als Kandidat*in, Antragsteller*in oder Redner*in in"
" einer Veranstaltung verlinkt und auch kein Verwalter*in eines Gremiums."

msgid "This action will diminish your organization management level"
msgstr "Diese Aktion wird Ihre Administrationsrolle beeinträchtigen"

msgid "This action will remove you from one or more groups."
msgstr "Diese Aktion entfernt Sie aus einer oder mehreren Gruppen."

msgid "This action will remove you from one or more meetings."
msgstr "Diese Aktion entfernt Sie aus einer oder mehreren Veranstaltungen."

msgid "This ballot contains deleted users."
msgstr "Der Wahlgang enthält gelöschte Nutzer."

msgid "This change collides with another one."
msgstr "Diese Änderung kollidiert mit einer anderen."

msgid "This committee already exists"
msgstr "Dieses Gremium existiert bereits"

msgid "This committee has no managers!"
msgstr "Dieses Gremium hat keine Gremiumverwalter!"

msgid "This field is required."
msgstr "Dieses Feld ist erforderlich."

msgid "This is not a number."
msgstr "Dies ist keine Zahl."

msgid ""
"This may diminish your ability to do things in this meeting and you may not "
"be able to revert it by youself. Are you sure you want to do this?"
msgstr ""
"Dies kann Ihre Berechtigungen für diese Veranstaltung beeinträchtigen. Sie "
"sind möglicherweise nicht mehr in der Lage, es selbst rückgängig zu machen. "
"Sind Sie sicher, dass Sie das tun wollen?"

msgid "This meeting"
msgstr "diese Veranstaltung"

msgid "This meeting is archived"
msgstr "Diese Veranstaltung ist archiviert"

msgid "This paragraph does not exist in the main motion anymore:"
msgstr "Dieser Absatz existiert im Hauptantrag nicht mehr:"

msgid "This participant will only be removed from this meeting"
msgstr "Diese/r Teilnehmende wird nur aus dieser Veranstaltung entfernt"

msgid "This prefix already exists"
msgstr "Dieses Präfix existiert bereits."

msgid "This prefix already exists."
msgstr "Dieses Präfix existiert bereits."

msgid "This prefix will be set if you run the automatic agenda numbering."
msgstr ""
"Dieses Präfix wird gesetzt, wenn die automatische Nummerierung der "
"Tagesordnung durchgeführt wird."

msgid ""
"This projector is currently internal. Selecting such projectors as reference"
" projectors will automatically set them to visible. Do you really want to do"
" this?"
msgstr ""
"Dieser Projektor ist derzeit intern. Wenn Sie solche Projektoren als "
"Referenzprojektoren auswählen, werden sie automatisch auf sichtbar gesetzt. "
"Wollen Sie dies wirklich tun?"

msgid ""
"This will add or remove the following groups for all selected participants:"
msgstr ""
"Folgende Gruppen werden für die ausgewählten Teilnehmenden hinzugefügt oder "
"entfernt:"

msgid ""
"This will add or remove the following structure levels for all selected "
"participants:"
msgstr ""
"Folgenden Gliederungsebenen werden für die ausgewählten Teilnehmenden "
"hinzugefügt oder entfernt:"

msgid ""
"This will add or remove the following submitters for all selected motions:"
msgstr ""
"Folgende Antragsteller*innen werden für die ausgewählten Anträge hinzugefügt"
" oder entfernt:"

msgid ""
"This will add or remove the following tags for all selected agenda items:"
msgstr ""
"Folgende Schlagwörter werden für die ausgewählten Einträge hinzugefügt oder "
"entfernt:"

msgid "This will add or remove the following tags for all selected motions:"
msgstr ""
"Folgende Schlagwörter werden für die ausgewählten Anträge hinzugefügt oder "
"entfernt:"

msgid "This will add or remove the selected accounts to following meetings:"
msgstr ""
"Die ausgewählten Accounts werden in folgende Veranstaltungen hinzugefügt "
"oder entfernt:"

msgid ""
"This will diminish your ability to do things on the organization level and "
"you will not be able to revert this yourself."
msgstr ""
"Dadurch wird Ihre Fähigkeit, Dinge auf der Organisationsebene zu tun, "
"beeinträchtigt. Sie werden nicht in der Lage sein, dies selbst rückgängig zu"
" machen."

msgid "This will move all selected motions as childs to:"
msgstr ""
"Alle ausgewählten Anträge werden unterhalb des folgenden "
"Tagesordnungspunktes verschoben:"

msgid ""
"This will move all selected motions under or after the following motion in "
"the call list:"
msgstr ""
"Alle ausgewählten Anträge unter oder nach dem folgenden Antrag in der "
"Aufrufliste verschieben:"

msgid "This will reset all made changes and sort the call list."
msgstr ""
"Alle noch nicht gespeicherten Änderungen werden zurückgesetzt und die "
"Aufrufliste wird neu sortiert."

msgid "This will set the favorite status for all selected motions:"
msgstr "Favoriten-Markierung für alle ausgewählten Anträge setzen:"

msgid "This will set the following category for all selected motions:"
msgstr "Folgendes Sachgebiet wird für alle ausgewählten Anträge gesetzt:"

msgid "This will set the following motion block for all selected motions:"
msgstr "Folgender Antragsblock wird für alle ausgewählten Anträgen gesetzt:"

msgid "This will set the following recommendation for all selected motions:"
msgstr "Folgende Empfehlung wird für alle ausgewählten Anträge gesetzt:"

msgid "This will set the following state for all selected motions:"
msgstr "Folgender Status wird für alle ausgewählten Anträge gesetzt:"

msgid "This will set the workflow for all selected motions:"
msgstr "Folgender Arbeitsablauf wird für alle ausgewählten Anträge gesetzt:"

msgid "Thoroughly check datastore (unsafe)"
msgstr "Gründliche Überprüfung des Datastores (unsicher)"

msgid "Threefold repetition! It's a draw!"
msgstr "Dreimalige Wiederholung! Es ist ein Unentschieden!"

msgid "Tile view"
msgstr "Kachelansicht"

msgid "Time"
msgstr "Zeit"
<<<<<<< HEAD

msgid "Time and traffic light"
msgstr "Zeit und Ampel"

msgid "Timer"
msgstr "Timer"

msgid "Timers"
msgstr "Timer"
=======
>>>>>>> 637b8116

msgid "Time and traffic light"
msgstr "Zeit und Ampel"

msgid "Timer"
msgstr "Timer"

msgid "Timers"
msgstr "Timer"

msgid "Timestamp"
msgstr "Zeitstempel"

msgid "Title"
msgstr "Titel"

msgid "Title for PDF document (all elections)"
msgstr "Titel für PDF-Dokument (alle Wahlen)"

msgid "Title for PDF documents of motions"
msgstr "Titel für PDF-Dokumente von Anträgen"

msgid "Title for access data and welcome PDF"
msgstr "Titel für das Zugangsdaten- und Begrüßungs-PDF"

msgid "To start your search press Enter or the search icon"
msgstr "Zum Starten der Suche Enter oder das Suchsymbol drücken."

msgid "Toggle to list of speakers"
msgstr "Zur Redeliste wechseln"

msgid "Toggle to parent item"
msgstr "Zum Elternelement wechseln"

msgid "Too many votes on one option."
msgstr "Zu viele Stimmen für eine Option."

msgid "Topic"
msgstr "Thema"

msgid "Topics"
msgstr "Themen"

msgid "Topics created"
msgstr "Themen erstellt"

msgid "Topics skipped"
msgstr "Themen übersprungen"

msgid "Topics updated"
msgstr "Themen aktualisiert"

msgid "Topics with warnings (will be skipped)"
msgstr "Themen mit Warnungen (werden übersprungen)"

msgid "Total accounts"
msgstr "Accounts insgesamt"

msgid "Total committees"
msgstr "Gesamtgremien"

msgid "Total participants"
msgstr "Teilnehmende insgesamt"

msgid "Total time"
msgstr "Gesamtzeit"

msgid "Total topics"
msgstr "Themen insgesamt"

msgid "Total votes cast"
msgstr "Abgegebene Stimmen"

msgid "Touch the book icon to enter text"
msgstr "Tippen Sie auf das Buch-Icon, um den Text zu bearbeiten."

msgid "Translation"
msgstr "Übersetzung"

msgid "Troubleshooting"
msgstr "Fehlerbehebung"

msgid "Try reconnect"
msgstr "Verbindung wiederherstellen"

msgid "Underline"
msgstr "Unterstrichen"

msgid "Undone"
msgstr "unerledigt"

msgid "Unique speakers"
msgstr "Eindeutige Redner*innen"

msgid "Unknown participant"
msgstr "Unbekannte*r Teilnehmer*in"

msgid "Unsaved changes will not be applied."
msgstr "Nicht gespeicherte Änderungen werden nicht übernommen."

msgid "Unsupport"
msgstr "Unterstützung zurückziehen"

msgid "Upload"
msgstr "Hochladen"

msgid "Upload to"
msgstr "Hochladen in"

msgid ""
"Use JSON key:value structure (key = OpenSlides attribute name, value = IdP "
"attribute name)."
msgstr ""
"JSON-key:value-Struktur erforderlich (key = OpenSlides-Attributename, value "
"= IdP-Attributename)"

msgid "Use color"
msgstr "Farbe verwenden"

msgid "Use the following custom number"
msgstr "Verwende die folgende benutzerdefinierte Anzahl"

msgid ""
"Use these placeholders: {name}, {event_name}, {url}, {username}, {password}."
" The url referrs to the system url."
msgstr ""
"Verwendbare Platzhalter: {name}, {event_name}, {url}, {username}, "
"{password}. Die URL bezieht sich auf die System-URL."

msgid "Used for WLAN QRCode projection."
msgstr "Wird für die Projektion des WLAN-QR-Codes verwendet."

msgid "Used for invitation emails and QRCode in PDF of access data."
msgstr ""
"Wird für Einladungs-E-Mails sowie WLAN-QR-Code im Zugangsdaten-PDF "
"verwendet."

msgid "User not found."
msgstr "Benutzer nicht gefunden."

msgid "Username"
msgstr "Benutzername"

msgid "Username may not contain spaces"
msgstr "Benutzername darf kein Leerzeichen enthalten."

msgid "Username or password is incorrect."
msgstr "Benutzername oder Passwort war nicht korrekt."

msgid "Uses leading zeros to sort motions correctly by identifier."
msgstr ""
"Es werden führende Nullen verwendet, um die Bezeichner korrekt zu sortieren."

msgid ""
"Using OpenSlides over HTTP 1.1 or lower is not supported. Make sure you can "
"use HTTP 2 to continue."
msgstr ""
"Die Verwendung von OpenSlides über HTTP 1.1 oder niedriger wird nicht "
"unterstützt. Stellen Sie sicher, dass Sie HTTP 2 verwenden können, um "
"fortzufahren."

msgid "Using OpenSlides over HTTP is not supported. Enable HTTPS to continue."
msgstr ""
"Die Verwendung von OpenSlides über HTTP wird nicht unterstützt. Aktivieren "
"Sie HTTPS, um fortzufahren."

msgid "Valid votes"
msgstr "Gültige Stimmen"

msgid "Virtual applause"
msgstr "Virtueller Applaus"

msgid "Visibility"
msgstr "Sichtbarkeit"

msgid "Visibility on agenda"
msgstr "Sichtbarkeit in der Tagesordnung"

msgid "Vote"
msgstr "Abstimmung"

msgid "Vote submitted"
msgstr "Stimme abgegeben"

msgid "Vote weight"
msgstr "Stimmgewicht"

msgid "Voted"
msgstr "Stimme abgegeben"

msgid "Votes"
msgstr "Stimmen"

msgid "Voting and ballot papers"
msgstr "Abstimmung und Stimmzettel"

msgid "Voting anonymized"
msgstr "Abstimmung anonymisiert"

msgid "Voting colors"
msgstr "Farben zur Stimmabgabe"

msgid "Voting created"
msgstr "Abstimmung erstellt"

msgid "Voting deleted"
msgstr "Abstimmung gelöscht"

msgid "Voting duration"
msgstr "Dauer der Stimmabgabe"

msgid ""
"Voting ends after short (some seconds/minutes) or long (some days/weeks) "
"time period."
msgstr ""
"Die Stimmabgabe endet nach kurzer (einige Sekunden/Minuten) oder langer "
"(einige Tage/Wochen) Zeitspanne."

msgid "Voting is currently in progress."
msgstr "Stimmabgabe läuft aktuell "

msgid "Voting method"
msgstr "Wahlmethode"

msgid "Voting opened"
msgstr "Abstimmung eröffnet"

msgid "Voting published"
msgstr "Abstimmung veröffentlicht"

msgid "Voting reset"
msgstr "Abstimmung zurückgesetzt"

msgid "Voting result"
msgstr "Abstimmungsergebnis"

msgid "Voting right delegated to (proxy)"
msgstr "Stimmrecht übertragen an (Vollmachtnehmer)"

msgid "Voting right for"
msgstr "Stimmrecht für"

msgid "Voting right received from (principals)"
msgstr "Stimmrecht erhalten von (Vollmachtgeber)"

msgid "Voting started"
msgstr "Abstimmung gestartet"

msgid "Voting stopped"
msgstr "Abstimmung beendet"

msgid "Voting stopped/published"
msgstr "Abstimmung beendet/veröffentlicht"

msgid "Voting successful."
msgstr "Stimmabgabe erfolgreich."

msgid "Voting type"
msgstr "Art der Stimmabgabe"

msgid "Votings"
msgstr "Stimmabgaben"

msgid "WLAN encryption"
msgstr "WLAN-Verschlüsselung"

msgid "WLAN name (SSID)"
msgstr "WLAN-Name (SSID)"

msgid "WLAN password"
msgstr "WLAN-Passwort"

msgid "Wait"
msgstr "Warten"

msgid "Wait for response ..."
msgstr "Warten auf Antwort ..."

msgid "Waiting for response ..."
msgstr "Auf Antwort wartend ..."

msgid "Warn color"
msgstr "Warnfarbe"

msgid ""
"Warning: Amendments exist for this motion. Are you sure you want to delete "
"this motion regardless?"
msgstr ""
"Warnung: Es gibt Änderungsanträge zu diesem Antrag. Sind Sie sicher, dass "
"Sie diesen Antrag trotzdem löschen wollen?"

msgid ""
"Warning: Amendments exist for this motion. Editing this text will likely "
"impact them negatively. Particularily, amendments might become unusable if "
"the paragraph they affect is deleted."
msgstr ""
"Warnung: Zu diesem Antrag gibt es Änderungsanträge. Die Bearbeitung dieses "
"Textes wird sich wahrscheinlich negativ auf diese auswirken. Insbesondere "
"können Änderungsanträge unbrauchbar werden, wenn der Absatz, auf den sie "
"referenzieren, gelöscht wird."

msgid ""
"Warning: At least one of the selected motions has amendments, these will be "
"deleted as well. Do you want to delete anyway?"
msgstr ""
"Achtung! Mindestens einer der ausgewählten Anträge hat Änderungsanträge, "
"diese werden ebenfalls gelöscht. Möchten Sie trotzdem löschen?"

msgid "Warning: This projector will be set to visible"
msgstr "Warnung: Dieser Projektor wird auf sichtbar gesetzt"

msgid "Was forwarded to this meeting"
msgstr "Wurde in diese Veranstaltung weitergeleitet"

msgid "Web interface header logo"
msgstr "Web-Interface-Kopfzeilen-Logo"

msgid "Welcome to OpenSlides"
msgstr "Willkommen bei OpenSlides"

msgid "What is new?"
msgstr "Was ist neu?"

msgid "Which version?"
msgstr "Welche Fassung?"

msgid "Wifi"
msgstr "WLAN"

msgid "Wifi access data"
msgstr "WLAN-Zugangsdaten"

msgid "Wifi name"
msgstr "WLAN-Name"

msgid ""
"Will be displayed as label before selected recommendation in statute "
"amendments."
msgstr ""
"Wird als Beschriftung vor der Beschlussempfehlung in "
"Satzungsänderungsanträgen angezeigt."

msgid ""
"Will be displayed as label before selected recommendation. Use an empty "
"value to disable the recommendation system."
msgstr ""
"Wird als Beschriftung vor der Beschlussempfehlung angezeigt. Leere Eingabe "
"deaktiviert das Empfehlungssystem."

msgid "Withdraw point of order"
msgstr "GO-Antrag zurückziehen"

msgid "Workflow"
msgstr "Arbeitsablauf"

msgid "Workflow of new amendments"
msgstr "Arbeitsablauf für neue Änderungsanträge"

msgid "Workflow of new motions"
msgstr "Arbeitsablauf für neue Anträge"

msgid "Workflow of new statute amendments"
msgstr "Arbeitsablauf für neue Satzungsänderungsanträge"

msgid "Workflows"
msgstr "Arbeitsabläufe"

msgid "Yes"
msgstr "Ja"

msgid "Yes per candidate"
msgstr "Ja pro Kandidat"

msgid "Yes per option"
msgstr "Ja pro Option"

msgid "Yes, inclusive meetings"
msgstr "Ja, inkl. Veranstaltungen"

msgid "Yes/No"
msgstr "Ja/Nein"

msgid "Yes/No per candidate"
msgstr "Ja/Nein pro Kandidat"

msgid "Yes/No/Abstain"
msgstr "Ja/Nein/Enthaltung"

msgid "Yes/No/Abstain per candidate"
msgstr "Ja/Nein/Enthaltung pro Kandidat"

msgid "Yes/No/Abstain per list"
msgstr "Ja/Nein/Enthaltung pro Liste"

msgid "You are not allowed to see all entitled users."
msgstr "Sie sind nicht berechtigt alle Stimmberechtigte zu sehen."

msgid "You are not allowed to see the livestream"
msgstr "Sie sind nicht berechtigt den Livestream zu sehen."

msgid "You are not supposed to be here..."
msgstr "Sie sollten nicht hier sein ..."

msgid "You are using an incompatible client version."
msgstr "Sie verwenden eine inkompatible Client-Version."

msgid ""
"You are using the history mode of OpenSlides. Changes will not be saved."
msgstr "Der Chronik-Modus ist aktiv. Änderungen werden nicht gespeichert."

msgid "You can change this option only in the forwarding section."
msgstr "Sie können diese Option nur im Feld 'weiterleiten an' ändern."

msgid "You can not vote because this is an analog voting."
msgstr ""
"Sie können Ihre Stimme nicht abgeben, da es sich um eine analoge Stimmabgabe"
" handelt."

msgid "You can not vote right now because the voting has not yet started."
msgstr ""
"Sie können gerade nicht Ihre Stimme abgeben, weil die Stimmabgabe noch nicht"
" gestartet wurde."

msgid "You can only anonymize named polls."
msgstr "Sie können nur namentliche Stimmabgaben anonymisieren."

msgid "You can use {event_name} and {username} as placeholder."
msgstr "Sie können {event_name} und {username} als Platzhalter verwenden."

msgid ""
"You cannot change the recommendation of motions in different workflows!"
msgstr ""
"Das Ändern der Empfehlung von Anträgen in verschiedenen Arbeitsabläufen ist "
"nicht möglich."

msgid "You cannot delete the last workflow of a meeting."
msgstr "Sie dürfen den letzten Arbeitsablauf nicht löschen."

msgid ""
"You cannot delete the workflow as long as it is selected as default workflow"
" for new amendments in the settings. Please set another workflow as default "
"in the settings and try to delete the workflow again."
msgstr ""
"Sie können den Arbeitsablauf nicht löschen, solange er in den Einstellungen "
"voreingestellt für neue Änderungsanträge ist. Bitte legen Sie zunächst in "
"den Einstellungen einen anderen Arbeitsablauf als Standard fest und "
"versuchen Sie erneut, den Arbeitsablauf zu löschen."

msgid ""
"You cannot delete the workflow as long as it is selected as default workflow"
" for new motions in the settings. Please set another workflow as default in "
"the settings and try to delete the workflow again."
msgstr ""
"Sie können den Arbeitsablauf nicht löschen, solange er in den Einstellungen "
"voreingestellt für neue Anträge ist. Bitte legen Sie zunächst in den "
"Einstellungen einen anderen Arbeitsablauf als Standard fest und versuchen "
"Sie erneut, den Arbeitsablauf zu löschen."

msgid ""
"You cannot delete the workflow as long as it is selected as default workflow"
" for new statute amendments in the settings. Please set another workflow as "
"default in the settings and try to delete the workflow again."
msgstr ""
"Sie können den Arbeitsablauf nicht löschen, solange er in den Einstellungen "
"voreingestellt für neue Satzungsänderungsanträge ist. Bitte legen Sie "
"zunächst in den Einstellungen einen anderen Arbeitsablauf als Standard fest "
"und versuchen Sie erneut, den Arbeitsablauf zu löschen."

msgid "You cannot delete yourself."
msgstr "Sie dürfen sich nicht selbst löschen."

msgid ""
"You cannot enter this meeting because you are not assigned to any group."
msgstr ""
"Sie können diese Veranstaltung nicht öffnen, da Sie keiner Gruppe zugewiesen"
" sind."

msgid "You cannot vote since your vote right is delegated."
msgstr "Sie können nicht abstimmen, solange Ihr Stimmrecht übertragen ist."

msgid "You do not have the permission to vote."
msgstr "Sie haben nicht die Berechtigung zur Stimmabgabe."

msgid "You have already voted."
msgstr "Sie haben bereits Ihre Stimme abgegeben."

msgid "You have to be logged in to be able to vote."
msgstr "Sie müssen sich anmelden um Ihre Stimme abgeben zu können."

msgid "You have to be present to add yourself."
msgstr "Sie müssen anwesend sein, um sich selbst hinzuzufügen."

msgid "You have to be present to vote."
msgstr "Sie müssen \"anwesend\" sein um Ihre Stimme abgeben zu können."

msgid "You have to enter at least one character"
msgstr "Sie müssen mindestens ein Zeichen eingeben."

msgid "You have to enter six hexadecimal digits"
msgstr "Sie müssen sechs Hexadezimalstellen eingeben"

msgid "You have to fill this field."
msgstr "Sie müssen diese Feld ausfüllen."

msgid "You override the personally set password!"
msgstr "Sie überschreiben hiermit das persönlich gesetzte Passwort!"

msgid "You reached the maximum amount of votes. Deselect one option first."
msgstr ""
"Sie haben die maximale Anzahl von Stimmen erreicht. Deselektieren Sie zuerst"
" eine Auswahl."

msgid "You reached the maximum amount of votes. Deselect somebody first."
msgstr ""
"Sie haben die maximale Anzahl von Stimmen erreicht. Deselektieren Sie zuerst"
" eine Auswahl."

msgid "You won!"
msgstr "Du hast gewonnen!"

msgid "Your browser"
msgstr "Ihr Browser"

msgid "Your browser is not supported by OpenSlides!"
msgstr "Ihr Browser wird von OpenSlides nicht unterstützt!"

msgid "Your decision cannot be changed afterwards."
msgstr "Ihre Stimmabgabe kann anschließend nicht mehr geändert werden."

msgid "Your device has no microphone"
msgstr "Es wurde kein Mikrofon an ihrem Gerät gefunden."

msgid "Your input does not match the following structure: \"hh:mm\""
msgstr "Ihre Eingabe entspricht nicht der folgenden Struktur: \"hh:mm\""

msgid "Your opponent couldn't stand it anymore... You are the winner!"
msgstr "Dein Partner konnte es nicht mehr aushalten... Du bist der Gewinner!"

msgid "Your opponent has won!"
msgstr "Dein Gegner hat gewonnen!"

msgid "Your password has been reset successfully!"
msgstr "Ihr Passwort wurde erfolgreich zurückgesetzt!"

msgid "Your votes"
msgstr "Ihre Stimmen"

msgid "Your voting right was delegated to another person."
msgstr "Ihr Stimmrecht wurde an eine andere Person übertragen."

msgid "Zoom in"
msgstr "Vergrößern"

msgid "Zoom out"
msgstr "Verkleinern"

msgid "[Begin speech] starts the countdown, [End speech] stops the countdown."
msgstr ""
"[Rede beginnen] startet den Countdown, [Rede beenden] stoppt den Countdown."

msgid "[Place for your welcome and help text.]"
msgstr "[Platz für Ihren Begrüßungs- und Hilfetext.]"

msgid "absent"
msgstr "abwesend"

msgid "account-example"
msgstr "Account-Beispiel"

msgid "active"
msgstr "aktiv"

msgid "add group(s)"
msgstr "Gruppe(n) hinzufügen"

msgid "already exists"
msgstr "existiert bereits"

msgid "analog"
msgstr "analog"

msgid "and"
msgstr "und"

msgid "anonymized"
msgstr "anonymisiert"

msgid "are required"
msgstr "sind erforderlich"

msgid "ballot-paper"
msgstr "stimmzettel"

msgid "by"
msgstr "von"

msgid "challenged you to a chess match!"
msgstr "hat dich zu einem Schachspiel herausgefordert!"

msgid "committee-example"
msgstr "gremien-beispiel"

msgid "connecting ..."
msgstr "Verbindungsaufbau ..."

msgid "connections"
msgstr "Verbindungen"

msgid "contribution"
msgstr "Wortmeldung"

msgid "could not be created"
msgstr "konnten nicht erstellt werden"

msgid "created"
msgstr "erstellt"

msgid "custom"
msgstr "benutzerdefiniert"

msgid "dateless"
msgstr "zeitlos"

msgid "delete"
msgstr "löschen"

msgid "deleted"
msgstr "gelöscht"

msgid "disabled"
msgstr "deaktiviert"

msgid "disconnected"
msgstr "getrennt"

msgid "diverse"
msgstr "divers"

msgid "e.g. for online meetings"
msgstr "z. B. für Online-Versammlungen"

msgid "emails"
msgstr "E-Mails"

msgid "ended"
msgstr "beendet"

msgid "entries will be ommitted."
msgstr "Einträge werden ausgelassen. "

msgid "example"
msgstr "Beispiel"

msgid "female"
msgstr "weiblich"

msgid "finished (unpublished)"
msgstr "abgeschlossen (unveröffentlicht)"

msgid "fullscreen"
msgstr "Vollbild"

msgid "future"
msgstr "künftig"

msgid "green"
msgstr "grün"

msgid "grey"
msgstr "grau"

msgid "has been imported"
msgstr "wurden importiert"

msgid "has saved his work on this motion."
msgstr "hat die Arbeit an diesem Antrag gespeichert."

msgid "have been created"
msgstr "wurden erstellt"

msgid "hidden"
msgstr "versteckt"

msgid "inactive"
msgstr "inaktiv"

msgid "inline"
msgstr "innerhalb"

msgid "internal"
msgstr "intern"

msgid "is assigned to the following committees, meetings and groups"
msgstr "ist folgenden Gremien, Veranstaltungen und Gruppen zugeordnet"

msgid "is not assigned to any committees or meetings yet"
msgstr "ist noch keinen Gremien oder Veranstaltungen zugeordnet"

msgid "is now"
msgstr "ist jetzt"

msgid "is required"
msgstr "ist erforderlich"

msgid "items"
msgstr "Einträge"

msgid "items selected"
msgstr "Einträge ausgewählt"

msgid "last updated"
msgstr "zuletzt aktualisiert"

msgid "lightblue"
msgstr "hellblau"

msgid "logged-in users"
msgstr "angemeldete Accounts"

msgid "long running"
msgstr "langlaufend"

msgid "majority"
msgstr "Mehrheit"

msgid "male"
msgstr "männlich"

msgid "max. 32 characters allowed"
msgstr "max. 32 Zeichen erlaubt"

msgid "modified"
msgstr "geändert"

msgid "motions"
msgstr "Anträge"

msgid "move ..."
msgstr "verschieben ..."

msgid "natural person"
msgstr "natürliche Person"

msgid "no natural person"
msgstr "keine natürliche Person"

msgid "nominal"
msgstr "namentlich"

msgid "non-binary"
msgstr "nichtbinär"

msgid "non-nominal"
msgstr "nicht-namentlich"

msgid "none"
msgstr "aus"

msgid "not specified"
msgstr "nicht angegeben"

msgid "of"
msgstr "von"

msgid "open votes"
msgstr "offene Stimmabgaben"

msgid "or"
msgstr "oder"

msgid "outside"
msgstr "außerhalb"

msgid "partially forwarded"
msgstr "teilweise weitergeleitet"

msgid "participants"
msgstr "Teilnehmende"

msgid "participants-example"
msgstr "Teilnehmende-Beispiel"

msgid "present"
msgstr "anwesend"

msgid "public"
msgstr "öffentlich"

msgid "published"
msgstr "veröffentlicht"

msgid "red"
msgstr "rot"

msgid "remove"
msgstr "entfernen"

msgid "remove group(s)"
msgstr "Gruppe(n) entfernen"

msgid "represented by"
msgstr "vertreten durch"

msgid "reset"
msgstr "zurückgesetzt"

msgid "selected"
msgstr "ausgewählt"

msgid "short running"
msgstr "kurzlaufend"

msgid "started"
msgstr "gestartet"

msgid "stopped"
msgstr "beendet"

msgid "successfully forwarded"
msgstr "erfolgreich weitergeleitet"

msgid "supporters"
msgstr "Unterstützer*innen"

msgid "to"
msgstr "bis"

msgid "today"
msgstr "heute"

msgid "undocumented"
msgstr "nicht erfasst"

msgid "updated"
msgstr "aktualisiert"

msgid "version"
msgstr "Version"

msgid "votes per candidate"
msgstr "Stimmen pro Kandidat*in"

msgid "will be created"
msgstr "werden erstellt"

msgid "will be imported"
msgstr "werden importiert"

msgid "will be updated"
msgstr "werden aktualisiert"

msgid "yellow"
msgstr "gelb"

msgid "{{amount}} interposed questions will be cleared"
msgstr "{{amount}} Zwischenfragen werden gelöscht"

msgid "{{amount}} of them will be saved with 'unknown' speaker"
msgstr "{{amount}} von ihnen wird mit 'unbekanntem' Redner*in gespeichert"

msgid "{{amount}} will be saved"
msgstr "{{amount}} werden gespeichert"

msgid "Acceptance"
msgstr "Annahme"

msgid "Adjournment"
msgstr "Vertagung"

msgid "Admin"
msgstr "Admin"

msgid "Complex Workflow"
msgstr "Komplexer Arbeitsablauf"

msgid ""
"Dear {name},\n"
"\n"
"this is your personal OpenSlides login:\n"
"\n"
"{url}\n"
"Username: {username}\n"
"Password: {password}\n"
"\n"
"\n"
"This email was generated automatically."
msgstr ""
"Hallo {name},\n"
"\n"
"hier ist Ihr persönlicher OpenSlides-Zugang:\n"
"\n"
"{url}\n"
"Benutzername: {username}\n"
"Passwort: {password}\n"
"\n"
"\n"
"Diese E-Mail wurde automatisch erstellt."

msgid "Default projector"
msgstr "Standardprojektor"

msgid "Delegates"
msgstr "Delegierte"

msgid "No concernment"
msgstr "Nichtbefassung"

msgid "No decision"
msgstr "Keine Entscheidung"

msgid "Presentation and assembly system"
msgstr "Präsentations- und Versammlungssystem"

msgid "Referral to"
msgstr "Überweisung an"

msgid "Rejection"
msgstr "Ablehnung"

msgid "Reset your OpenSlides password"
msgstr "Zurücksetzen Ihres OpenSlides-Passworts"

msgid "Simple Workflow"
msgstr "Einfacher Arbeitsablauf"

msgid "Space for your welcome text."
msgstr "Platz für Ihren Begrüßungstext."

msgid "Speaking time"
msgstr "Redezeit"

msgid "Staff"
msgstr "Mitarbeitende"

msgid "Voting"
msgstr "Stimmabgabe"

msgid ""
"You are receiving this email because you have requested a new password for your OpenSlides account.\n"
"\n"
"Please open the following link and choose a new password:\n"
"{url}/login/forget-password-confirm?user_id={user_id}&token={token}\n"
"\n"
"The link will be valid for 10 minutes."
msgstr ""
"Sie erhalten diese E-Mail, da Sie ein neues Passwort für Ihren OpenSlides-Account angefordert haben.\n"
"\n"
"Bitte öffnen Sie den folgenden Link und wählen Sie ein neues Passwort:\n"
"{url}/login/forget-password-confirm?user_id={user_id}&token={token}\n"
"\n"
"Der Link wird 10 Minuten lang gültig sein."

msgid "accepted"
msgstr "angenommen"

msgid "adjourned"
msgstr "vertagt"

msgid "in progress"
msgstr "in Bearbeitung"

msgid "name"
msgstr "Name"

msgid "not concerned"
msgstr "nicht befasst"

msgid "not decided"
msgstr "nicht entschieden"

msgid "not permitted"
msgstr "nicht zugelassen"

msgid "permitted"
msgstr "zugelassen"

msgid "referred to"
msgstr "überwiesen an"

msgid "rejected"
msgstr "abgelehnt"

msgid "submitted"
msgstr "eingereicht"

msgid "withdrawn"
msgstr "zurückgezogen"<|MERGE_RESOLUTION|>--- conflicted
+++ resolved
@@ -4882,18 +4882,6 @@
 
 msgid "Time"
 msgstr "Zeit"
-<<<<<<< HEAD
-
-msgid "Time and traffic light"
-msgstr "Zeit und Ampel"
-
-msgid "Timer"
-msgstr "Timer"
-
-msgid "Timers"
-msgstr "Timer"
-=======
->>>>>>> 637b8116
 
 msgid "Time and traffic light"
 msgstr "Zeit und Ampel"
