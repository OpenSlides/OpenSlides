--- conflicted
+++ resolved
@@ -3,14 +3,4 @@
 -r requirements/big_mode.txt
 
 # Requirements for development and tests in alphabetical order
-<<<<<<< HEAD
-coverage
-#flake8
-# Use master of flake8 until flake8 3.6 is released that supports python3.7
-git+https://gitlab.com/pycqa/flake8.git
-isort==4.2.5
-mypy<=0.620
-fakeredis
-=======
--r requirements/development.txt
->>>>>>> 1b3a2876
+-r requirements/development.txt