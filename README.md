# OpenSlides

[![tests-stable](https://github.com/OpenSlides/OpenSlides/actions/workflows/test-integration-stable.yml/badge.svg)](https://github.com/OpenSlides/OpenSlides/actions/workflows/test-integration-stable.yml)
[![tests-staging](https://github.com/OpenSlides/OpenSlides/actions/workflows/test-integration-staging.yml/badge.svg)](https://github.com/OpenSlides/OpenSlides/actions/workflows/test-integration-staging.yml)\
[![build-stable](https://github.com/OpenSlides/OpenSlides/actions/workflows/build-images-stable.yml/badge.svg)](https://github.com/OpenSlides/OpenSlides/actions/workflows/build-images-stable.yml)
[![build-staging](https://github.com/OpenSlides/OpenSlides/actions/workflows/build-images-staging.yml/badge.svg)](https://github.com/OpenSlides/OpenSlides/actions/workflows/build-images-staging.yml)


## What is OpenSlides?

OpenSlides is a free, web based presentation and assembly system for
managing and projecting agenda, motions and elections of an assembly. See
https://openslides.com for more information.


## Installation

To set up an OpenSlides 4 instance, please follow our [install
instructions](INSTALL.md).


<<<<<<< HEAD
## Migration from OpenSlides 3.4

The structure of the application as well as the usage changed heavily with OpenSlides 4. The new
structure supports multiple meetings, grouped into committees, in one organization. A previous
instance of OpenSlides 3 is now a single meeting in OpenSlides 4. This is why there is no automatic
migration path.

However, you have the possibility to export your meeting from OpenSlides 3 and import it in
OpenSlides 4:
- In your __OpenSlides 3__ instance, go to *Settings*, click on the three dots in the top right-hand
  corner and click *Export to OpenSlides4*. A JSON file will be downloaded which contains all your
  instance's data.
- In your __OpenSlides 4__ instance, create a committee to hold your old meeting by selecting
  *Committees* on the left side, clicking the *+* button, filling out the relevant form data and
  clicking *Save* (or choose an existing meeting by selecting the respective list entry). In the
  committee's detail view, click on the three dots in the top right-hand corner and then *Import
  meeting*. Select the previously downloaded file and click *Upload*. You should now see your
  OpenSlides 3 instance as an entry in the meeting list.


=======
>>>>>>> 89d3eb09
## Development

For further information about developing OpenSlides, refer to [the development
readme](DEVELOPMENT.md).


## License and authors

OpenSlides is Free/Libre Open Source Software (FLOSS), and distributed under the
MIT License, see [LICENSE file](LICENSE). The authors of OpenSlides are
mentioned in the [AUTHORS file](AUTHORS).<|MERGE_RESOLUTION|>--- conflicted
+++ resolved
@@ -19,29 +19,7 @@
 instructions](INSTALL.md).
 
 
-<<<<<<< HEAD
-## Migration from OpenSlides 3.4
 
-The structure of the application as well as the usage changed heavily with OpenSlides 4. The new
-structure supports multiple meetings, grouped into committees, in one organization. A previous
-instance of OpenSlides 3 is now a single meeting in OpenSlides 4. This is why there is no automatic
-migration path.
-
-However, you have the possibility to export your meeting from OpenSlides 3 and import it in
-OpenSlides 4:
-- In your __OpenSlides 3__ instance, go to *Settings*, click on the three dots in the top right-hand
-  corner and click *Export to OpenSlides4*. A JSON file will be downloaded which contains all your
-  instance's data.
-- In your __OpenSlides 4__ instance, create a committee to hold your old meeting by selecting
-  *Committees* on the left side, clicking the *+* button, filling out the relevant form data and
-  clicking *Save* (or choose an existing meeting by selecting the respective list entry). In the
-  committee's detail view, click on the three dots in the top right-hand corner and then *Import
-  meeting*. Select the previously downloaded file and click *Upload*. You should now see your
-  OpenSlides 3 instance as an entry in the meeting list.
-
-
-=======
->>>>>>> 89d3eb09
 ## Development
 
 For further information about developing OpenSlides, refer to [the development
