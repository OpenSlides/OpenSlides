--- conflicted
+++ resolved
@@ -78,11 +78,7 @@
         <p>{% trans 'Netzwerk' %}: freenode<br>
         {% trans 'Kanal' %}: #openslides</p>
         <br>
-<<<<<<< HEAD
-        <p><a class="btn btn-primary" href="irc://irc.freenode.net/#openslides">{% trans 'IRC Chat starten' %} &raquo;</a></p>
-=======
         <p><a class="btn btn-primary" href="http://webchat.freenode.net?channels=openslides&uio=d4s">IRC Chat starten &raquo;</a></p>
->>>>>>> a739e46d
         </blockquote>
         </div>
     </div>
