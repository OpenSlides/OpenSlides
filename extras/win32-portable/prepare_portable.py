#!/usr/bin/env python
# -*- coding: utf-8 -*-

import errno
import glob
import os
import re
import shutil
import sys
import zlib
zlib.Z_DEFAULT_COMPRESSION = zlib.Z_BEST_COMPRESSION
import zipfile

import distutils.ccompiler
import distutils.sysconfig

import pkg_resources

import wx

sys.path.insert(0, os.getcwd())
sys.path.insert(1, os.path.join(os.getcwd(), "extras"))
import openslides
import openslides_gui

COMMON_EXCLUDE = [
    r".pyc$",
    r".pyo$",
    r".po$",
    r".egg-info",
    r"\blocale/(?!de/|en/|fr/)[^/]+/"
]

LIBEXCLUDE = [
    r"^site-packages/",
    r"^test/",
    r"^curses/",
    r"^idlelib/",
    r"^lib2to3/",
    r"^lib-tk/",
    r"^msilib/",
]


SITE_PACKAGES = {
    "beautifulsoup4": {
        "copy": ["bs4"],
    },
    "bleach": {
        "copy": ["bleach"],
    },
    "html5lib": {
        "copy": ["html5lib"],
    },
    "django": {
        "copy": ["django"],
        "exclude": [
            r"^django/contrib/admindocs/",
            r"^django/contrib/comments/",
            r"^django/contrib/databrowse/",
            r"^django/contrib/flatpages/",
            r"^django/contrib/formtools/",
            r"^django/contrib/gis/",
            r"^django/contrib/localflavor/",
            r"^django/contrib/markup/",
            r"^django/contrib/redirects/",
            r"^django/contrib/sitemaps/",
            r"^django/contrib/syndication/",
            r"^django/contrib/webdesign/",
        ]
    },
    "django-haystack": {
        "copy": ["haystack"],
    },
    "django-mptt": {
        "copy": ["mptt"],
    },
    "jsonfield": {
        "copy": ["jsonfield"],
    },
    "pillow": {
        "copy": ["PIL"],
    },
    "reportlab": {
        "copy": [
            "reportlab",
            "_renderPM.pyd",
            "_rl_accel.pyd",
            "pyHnj.pyd",
            "sgmlop.pyd",
        ],
    },
    "setuptools": {
        "copy": ["pkg_resources.py"],
    },
    "sockjs-tornado": {
        "copy": ["sockjs"],
    },
    "tornado": {
        "copy": ["tornado"],
    },
<<<<<<< HEAD
=======
    "beautifulsoup4": {
        "copy": ["bs4"],
    },
    "bleach": {
        "copy": ["bleach"],
    },
    "html5lib": {
        "copy": ["html5lib"],
    },
    "django-haystack": {
        "copy": ["haystack"],
    },
    "natsort": {
        "copy": ["natsort"],
    },
>>>>>>> 00a59df4
    "whoosh": {
        "copy": ["whoosh"],
    },
    "wx": {
        # NOTE: wxpython is a special case, see copy_wx
        "copy": [],
        "exclude": [
            r"^wx/tools/",
            r"^wx/py/",
            r"^wx/build/",
            r"^wx/lib/",
            r"wx/_activex.pyd",
            r"wx/_animate.pyd",
            r"wx/_aui.pyd",
            r"wx/_calendar.pyd",
            r"wx/_combo.pyd",
            r"wx/_gizmos.pyd",
            r"wx/_glcanvas.pyd",
            r"wx/_grid.pyd",
            r"wx/_html.pyd",
            r"wx/_media.pyd",
            r"wx/_richtext.pyd",
            r"wx/_stc.pyd",
            r"wx/_webkit.pyd",
            r"wx/_wizard.pyd",
            r"wx/_xrc.pyd",
            r"wx/gdiplus.dll",
            r"wx/wxbase28uh_xml_vc.dll",
            r"wx/wxmsw28uh_aui_vc.dll",
            r"wx/wxmsw28uh_gizmos_vc.dll",
            r"wx/wxmsw28uh_gizmos_xrc_vc.dll",
            r"wx/wxmsw28uh_gl_vc.dll",
            r"wx/wxmsw28uh_media_vc.dll",
            r"wx/wxmsw28uh_qa_vc.dll",
            r"wx/wxmsw28uh_richtext_vc.dll",
            r"wx/wxmsw28uh_stc_vc.dll",
            r"wx/wxmsw28uh_xrc_vc.dll",
        ],
    },
}

PY_DLLS = [
    "unicodedata.pyd",
    "sqlite3.dll",
    "_sqlite3.pyd",
    "_socket.pyd",
    "select.pyd",
    "_ctypes.pyd",
    "_ssl.pyd",
    "_multiprocessing.pyd",
    "pyexpat.pyd",
]

MSVCR_PUBLIC_KEY = "1fc8b3b9a1e18e3b"
MSVCR_VERSION = "9.0.21022.8"
MSVCR_NAME = "Microsoft.VC90.CRT"

OPENSLIDES_RC_TMPL = """
#include <winresrc.h>

#define ID_ICO_OPENSLIDES 1

ID_ICO_OPENSLIDES ICON "openslides.ico"

VS_VERSION_INFO VERSIONINFO
  FILEVERSION {version[0]},{version[1]},{version[2]},{version[4]}
  PRODUCTVERSION {version[0]},{version[1]},{version[2]},{version[4]}
  FILEFLAGSMASK VS_FFI_FILEFLAGSMASK
  FILEFLAGS {file_flags}
  FILEOS VOS__WINDOWS32
  FILETYPE VFT_APP
  FILESUBTYPE VFT2_UNKNOWN

  BEGIN
    BLOCK "StringFileInfo"
    BEGIN
      BLOCK "040904E4"
      BEGIN
        VALUE "CompanyName", "OpenSlides team\\0"
        VALUE "FileDescription", "OpenSlides\\0"
        VALUE "FileVersion", "{version_str}\\0"
        VALUE "InternalName", "OpenSlides\\0"
        VALUE "LegalCopyright", "Copyright \\251 2011-2013\\0"
        VALUE "OriginalFilename", "openslides.exe\\0"
        VALUE "ProductName", "OpenSlides\\0"
        VALUE "ProductVersion", "{version_str}\\0"
      END
    END

    BLOCK "VarFileInfo"
    BEGIN
      VALUE "Translation", 0x409, 0x4E4
    END
  END
"""


def compile_re_list(patterns):
    expr = "|".join("(?:{0})".format(x) for x in patterns)
    return re.compile(expr)


def relpath(base, path, addslash=False):
    b = os.path.normpath(os.path.abspath(base))
    p = os.path.normpath(os.path.abspath(path))
    if p == b:
        p = "."
        if addslash:
            p += "/"
        return p

    b += os.sep
    if not p.startswith(b):
        raise ValueError("{0!r} is not relative to {1!r}".format(path, base))
    p = p[len(b):].replace(os.sep, "/")
    if addslash:
        p += "/"

    return p


def filter_excluded_dirs(exclude_pattern, basedir, dirpath, dnames):
    i, l = 0, len(dnames)
    while i < l:
        rp = relpath(basedir, os.path.join(dirpath, dnames[i]), True)
        if exclude_pattern.search(rp):
            del dnames[i]
            l -= 1
        else:
            i += 1


def copy_dir_exclude(exclude, basedir, srcdir, destdir):
    for dp, dnames, fnames in os.walk(srcdir):
        filter_excluded_dirs(exclude, basedir, dp, dnames)

        rp = relpath(basedir, dp)
        target_dir = os.path.join(destdir, rp)
        if not os.path.exists(target_dir):
            os.makedirs(target_dir)

        for fn in fnames:
            fp = os.path.join(dp, fn)
            rp = relpath(basedir, fp)
            if exclude.search(rp):
                continue

            shutil.copyfile(fp, os.path.join(destdir, rp))


def collect_lib(libdir, odir):
    exclude = compile_re_list(COMMON_EXCLUDE + LIBEXCLUDE)
    copy_dir_exclude(exclude, libdir, libdir, os.path.join(odir, "Lib"))


def get_pkg_exclude(name, extra=()):
    exclude = COMMON_EXCLUDE[:]
    exclude.extend(SITE_PACKAGES.get(name, {}).get("exclude", []))
    exclude.extend(extra)
    return compile_re_list(exclude)


def copy_package(name, info, odir):
    copy_things = info.get("copy", [])
    if not copy_things:
        return

    dist = pkg_resources.get_distribution(name)
    exclude = get_pkg_exclude(name)

    site_dir = dist.location
    for thing in copy_things:
        fp = os.path.join(site_dir, thing)
        if not os.path.isdir(fp):
            rp = relpath(site_dir, fp)
            ofp = os.path.join(odir, rp)
            shutil.copyfile(fp, ofp)
        else:
            copy_dir_exclude(exclude, site_dir, fp, odir)


def copy_wx(odir):
    base_dir = os.path.dirname(os.path.dirname(wx.__file__))
    wx_dir = os.path.join(base_dir, "wx")
    exclude = get_pkg_exclude("wx")
    copy_dir_exclude(exclude, base_dir, wx_dir, odir)


def collect_site_packages(sitedir, odir):
    if not os.path.exists(odir):
        os.makedirs(odir)

    for name, info in SITE_PACKAGES.iteritems():
        copy_package(name, info, odir)

    assert "wx" in SITE_PACKAGES
    copy_wx(odir)


def compile_openslides_launcher():
    try:
        cc = distutils.ccompiler.new_compiler()
        if not cc.initialized:
            cc.initialize()
    except distutils.errors.DistutilsError:
        return False

    cc.add_include_dir(distutils.sysconfig.get_python_inc())
    cc.define_macro("_CRT_SECURE_NO_WARNINGS")

    gui_data_dir = os.path.dirname(openslides_gui.__file__)
    gui_data_dir = os.path.join(gui_data_dir, "data")
    shutil.copyfile(
        os.path.join(gui_data_dir, "openslides.ico"),
        "extras/win32-portable/openslides.ico")
    rcfile = "extras/win32-portable/openslides.rc"
    with open(rcfile, "w") as f:
        if openslides.VERSION[3] == "final":
            file_flags = "0"
        else:
            file_flags = "VS_FF_PRERELEASE"

        f.write(OPENSLIDES_RC_TMPL.format(
            version=openslides.VERSION,
            version_str=openslides.get_version(),
            file_flags=file_flags))

    objs = cc.compile([
        "extras/win32-portable/openslides.c",
        rcfile,
    ])
    cc.link_executable(
        objs, "extras/win32-portable/openslides",
        extra_preargs=["/subsystem:windows", "/nodefaultlib:python27.lib"],
        libraries=["user32"]
    )
    return True


def openslides_launcher_update_version_resource():
    try:
        import win32api
        import win32verstamp
    except ImportError:
        sys.stderr.write(
            "Using precompiled executable and pywin32 is not available - "
            "version resource may be out of date!\n")
        return False
    import struct

    sys.stdout.write("Updating version resource")
    # code based on win32verstamp.stamp() with some minor differences in
    # version handling
    major, minor, sub = openslides.VERSION[:3]
    build = openslides.VERSION[4]
    pre_release = openslides.VERSION[3] != "final"
    version_str = openslides.get_version()

    sdata = {
        "CompanyName": "OpenSlides team",
        "FileDescription": "OpenSlides",
        "FileVersion": version_str,
        "InternalName": "OpenSlides",
        "LegalCopyright": u"Copyright \xa9 2011-2013",
        "OriginalFilename": "openslides.exe",
        "ProductName": "OpenSlides",
        "ProductVersion": version_str,
    }
    vdata = {
        "Translation": struct.pack("hh", 0x409, 0x4e4),
    }

    vs = win32verstamp.VS_VERSION_INFO(
        major, minor, sub, build, sdata, vdata, pre_release, False)
    h = win32api.BeginUpdateResource("extras/win32-portable/openslides.exe", 0)
    win32api.UpdateResource(h, 16, 1, vs)
    win32api.EndUpdateResource(h, 0)


def copy_dlls(odir):
    dll_src = os.path.join(sys.exec_prefix, "DLLs")
    dll_dest = os.path.join(odir, "DLLs")
    if not os.path.exists(dll_dest):
        os.makedirs(dll_dest)

    for dll_name in PY_DLLS:
        src = os.path.join(dll_src, dll_name)
        dest = os.path.join(dll_dest, dll_name)
        shutil.copyfile(src, dest)

    pydllname = "python{0}{1}.dll".format(*sys.version_info[:2])
    src = os.path.join(os.environ["WINDIR"], "System32", pydllname)
    dest = os.path.join(dll_dest, pydllname)
    shutil.copyfile(src, dest)


def copy_msvcr(odir):
    candidates = glob.glob("{0}/x86_*{1}_{2}*".format(
        os.path.join(os.environ["WINDIR"], "winsxs"),
        MSVCR_NAME, MSVCR_PUBLIC_KEY))

    msvcr_local_name = None
    msvcr_dll_dir = None
    for dp in candidates:
        bn = os.path.basename(dp)
        if MSVCR_VERSION in bn:
            msvcr_local_name = bn
            msvcr_dll_dir = dp
            break
    else:
        sys.stderr.write(
            "Warning could not determine msvcr runtime location\n"
            "Private asssembly for VC runtime must be added manually\n")
        return

    msvcr_dest_dir = os.path.join(odir, MSVCR_NAME)
    if not os.path.exists(msvcr_dest_dir):
        os.makedirs(msvcr_dest_dir)

    for fn in os.listdir(msvcr_dll_dir):
        src = os.path.join(msvcr_dll_dir, fn)
        dest = os.path.join(msvcr_dest_dir, fn)
        shutil.copyfile(src, dest)

    src = os.path.join(
        os.environ["WINDIR"], "winsxs", "Manifests",
        "{0}.manifest".format(msvcr_local_name))
    dest = os.path.join(msvcr_dest_dir, "{0}.manifest".format(MSVCR_NAME))
    shutil.copyfile(src, dest)


def write_package_info_content(outfile):
    """
    Writes a list of all included packages into outfile.
    """
    text = ['Included Packages\n', 17 * '=' + '\n', '\n']
    for pkg in sorted(SITE_PACKAGES):
        if pkg == "wx":
            # wxpython comes from an installer and has no distribution
            # --> handle it separately
            text.append("wxpython-{0}\n".format(wx.__version__))
        else:
            dist = pkg_resources.get_distribution(pkg)
            text.append("{0}-{1}\n".format(dist.project_name, dist.version))
    with open(outfile, "w") as f:
        f.writelines(text)


def write_metadatafile(infile, outfile):
    """
    Writes content from metadata files like README, AUTHORS and LICENSE into
    outfile.
    """
    with open(infile, "rU") as f:
        text = [l for l in f]
    with open(outfile, "w") as f:
        f.writelines(text)


def main():
    prefix = os.path.dirname(sys.executable)
    libdir = os.path.join(prefix, "Lib")
    sitedir = os.path.join(libdir, "site-packages")
    odir = "dist/openslides-{0}-portable".format(openslides.get_version())

    try:
        shutil.rmtree(odir)
    except OSError as e:
        if e.errno != errno.ENOENT:
            raise

    os.makedirs(odir)
    out_site_packages = os.path.join(odir, "Lib", "site-packages")

    collect_lib(libdir, odir)
    collect_site_packages(sitedir, out_site_packages)

    exclude = get_pkg_exclude("openslides")
    copy_dir_exclude(exclude, ".", "openslides", out_site_packages)

    if not compile_openslides_launcher():
        sys.stdout.write("Using prebuild openslides.exe\n")
        openslides_launcher_update_version_resource()

    shutil.copyfile(
        "extras/win32-portable/openslides.exe",
        os.path.join(odir, "openslides.exe"))

    shutil.copytree(
        "extras/openslides_gui",
        os.path.join(out_site_packages, "openslides_gui"))

    copy_dlls(odir)
    copy_msvcr(odir)

    # Info on included packages
    shutil.copytree(
        "extras/win32-portable/licenses",
        os.path.join(odir, "packages-info"))
    write_package_info_content(os.path.join(odir, 'packages-info', 'PACKAGES.txt'))

    # AUTHORS, LICENSE, README
    write_metadatafile('AUTHORS', os.path.join(odir, 'AUTHORS.txt'))
    write_metadatafile('LICENSE', os.path.join(odir, 'LICENSE.txt'))
    write_metadatafile('README.rst', os.path.join(odir, 'README.txt'))

    zip_fp = os.path.join(
        "dist", "openslides-{0}-portable.zip".format(
        openslides.get_version()))


    with zipfile.ZipFile(zip_fp, "w", zipfile.ZIP_DEFLATED) as zf:
        for dp, dnames, fnames in os.walk(odir):
            for fn in fnames:
                fp = os.path.join(dp, fn)
                rp = relpath(odir, fp)
                zf.write(fp, rp)

    print("Successfully build {0}".format(zip_fp))


if __name__ == "__main__":
    main()<|MERGE_RESOLUTION|>--- conflicted
+++ resolved
@@ -99,24 +99,9 @@
     "tornado": {
         "copy": ["tornado"],
     },
-<<<<<<< HEAD
-=======
-    "beautifulsoup4": {
-        "copy": ["bs4"],
-    },
-    "bleach": {
-        "copy": ["bleach"],
-    },
-    "html5lib": {
-        "copy": ["html5lib"],
-    },
-    "django-haystack": {
-        "copy": ["haystack"],
-    },
     "natsort": {
         "copy": ["natsort"],
     },
->>>>>>> 00a59df4
     "whoosh": {
         "copy": ["whoosh"],
     },
