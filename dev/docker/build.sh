#!/bin/bash

set -e

HOME="$(dirname "$(realpath "${BASH_SOURCE[0]}")")/../../"
declare -A TARGETS
TARGETS=(
  [proxy]="$HOME/proxy/"
  [client]="$HOME/openslides-client/"
  [backend]="$HOME/openslides-backend/"
  [auth]="$HOME/openslides-auth-service/"
  [autoupdate]="$HOME/openslides-autoupdate-service/"
  [search]="$HOME/openslides-search-service/"
  [manage]="$HOME/openslides-manage-service/"
  [datastore-reader]="$HOME/openslides-datastore-service/reader"
  [datastore-writer]="$HOME/openslides-datastore-service/writer"
  [media]="$HOME/openslides-media-service/"
  [vote]="$HOME/openslides-vote-service/"
  [icc]="$HOME/openslides-icc-service/"
)
CLIENT_VERSION_TXT="${TARGETS[client]}/client/src/assets/version.txt"

DOCKER_REPOSITORY="openslides"
DOCKER_TAG="$(cat VERSION)"
[[ "$(git rev-parse --abbrev-ref HEAD)" != main ]] ||
  DOCKER_TAG="$DOCKER_TAG-staging-$(date +%Y%m%d)-$(git rev-parse HEAD | cut -c -7)"
CONFIG="/etc/osinstancectl"
OPTIONS=()
BUILT_IMAGES=()
<<<<<<< HEAD
DEFAULT_TARGETS=(proxy client backend auth autoupdate search permission manage datastore-reader datastore-writer media vote icc)
=======
DEFAULT_TARGETS=(proxy client backend auth autoupdate manage datastore-reader datastore-writer media vote icc)
OPT_ASK_PUSH=
OPT_YES=
OPT_IMAGES=
>>>>>>> 5f1bb492

usage() {
  cat << EOF
Usage: $(basename ${BASH_SOURCE[0]}) [<options>] <service>...

Options:
  -D, --docker-repo  Specify a Docker repository
                     (default: unspecified, i.e., system default)
  -t, --tag          Tag the Docker image (default: $DOCKER_TAG)
  --no-cache         Pass --no-cache to docker-build
  --ask-push         Offer to push newly built images to registry
  --yes              Push without requiring interaction confirmation
  --images           Only print out resulting images names without building
EOF
}

# Config file
if [[ -f "$CONFIG" ]]; then
  echo "Found ${CONFIG} file."
  source "$CONFIG"
fi

shortopt="hr:D:t:"
longopt="help,docker-repo:,tag:,no-cache,ask-push,yes,images"
ARGS=$(getopt -o "$shortopt" -l "$longopt" -n "$ME" -- "$@")
if [ $? -ne 0 ]; then usage; exit 1; fi
eval set -- "$ARGS";
unset ARGS

# Parse options
while true; do
  case "$1" in
    -D|--docker-repo)
      DOCKER_REPOSITORY="$2"
      shift 2
      ;;
    -t|--tag)
      DOCKER_TAG="$2"
      shift 2
      ;;
    --no-cache)
      OPTIONS+="--no-cache"
      shift 1
      ;;
    --ask-push)
      OPT_ASK_PUSH=1
      shift 1
      ;;
    --yes)
      OPT_YES=1
      shift 1
      ;;
    --images)
      OPT_IMAGES=1
      shift 1
      ;;
    -h|--help) usage; exit 0 ;;
    --) shift ; break ;;
    *) usage; exit 1 ;;
  esac
done

SELECTED_TARGETS=($@)
[[ "${#SELECTED_TARGETS[@]}" -ge 1 ]] || SELECTED_TARGETS=("${DEFAULT_TARGETS[@]}")
[[ "${SELECTED_TARGETS[@]}" != "all" ]] || SELECTED_TARGETS=("${!TARGETS[@]}")

for i in "${SELECTED_TARGETS[@]}"; do

  loc="${TARGETS[$i]}"
  [[ -n "$loc" ]] || {
    echo "ERROR: Cannot build ${i}: not configured."
    continue
  }

  img_name="openslides-${i}"
  img="${img_name}:${DOCKER_TAG}"
  if [[ -n "$DOCKER_REPOSITORY" ]]; then
    img="${DOCKER_REPOSITORY}/${img}"
  fi

  if [[ -n "$OPT_IMAGES" ]]; then
    echo "$img"
    continue
  fi

  echo "Building $img..."
  cd $loc
  {
    printf '{\n'
    printf '\t"service": "%s,\n' "${i}"
    printf '\t"date": "%s",\n' "$(date)"
    printf '\t"commit": "%s",\n' "$(git rev-parse HEAD)"
    printf '\t"commit-abbrev": "%s",\n' "$(git rev-parse --abbrev-ref HEAD)"
    printf '}\n'
  } > version.json
  if [[ -w "$CLIENT_VERSION_TXT" ]]; then
    client_dev_version="$(< "$CLIENT_VERSION_TXT")"
    printf "$DOCKER_TAG (built $(date +%Y%m%d))" > "$CLIENT_VERSION_TXT"
  fi

  # Special instructions for local services
  build_script="${loc}/build.sh"
  if [[ -f "$build_script" ]]; then
    ( . "$build_script" )
  else
    docker build --tag "$img" --pull "${OPTIONS[@]}" "$loc"
  fi
  rm version.json
  if [[ -w "$CLIENT_VERSION_TXT" ]]; then
    echo "$client_dev_version" > "$CLIENT_VERSION_TXT"
  fi

  BUILT_IMAGES+=("$img ON")
done

if [[ -n "$OPT_IMAGES" ]]; then
  exit 0
fi

if [[ "${#BUILT_IMAGES[@]}" -ge 1 ]]; then
  printf "\nSuccessfully built images:\n\n"
  for i in "${BUILT_IMAGES[@]}"; do
    read -r img x <<< "$i"
    printf "  - $img\n"
  done
else
  echo "No images were built."
  exit 3
fi

[[ -n "$OPT_ASK_PUSH" ]] || exit 0

if [ -n $OPT_YES ] || ! hash whiptail > /dev/null 2>&1; then
  echo
  for i in "${BUILT_IMAGES[@]}"; do
    read -r img x <<< "$i"
    if [ -n $OPT_YES ]; then
      REPL=y
    else
      read -p "Push image '$img' to repository? [Y/n] " REPL
    fi
    case "$REPL" in
      N|n|No|no|NO) exit 0;;
      *) docker push "$img" ;;
    esac
  done
else
  while read img; do
    echo "Pushing ${img}."
    docker push "$img"
  done < <( whiptail --title "OpenSlides build script" \
    --checklist "Select images to push to their registry." \
    25 78 16 --separate-output --noitem --clear \
    ${BUILT_IMAGES[@]} \
    3>&2 2>&1 1>&3 )
fi<|MERGE_RESOLUTION|>--- conflicted
+++ resolved
@@ -27,14 +27,10 @@
 CONFIG="/etc/osinstancectl"
 OPTIONS=()
 BUILT_IMAGES=()
-<<<<<<< HEAD
-DEFAULT_TARGETS=(proxy client backend auth autoupdate search permission manage datastore-reader datastore-writer media vote icc)
-=======
-DEFAULT_TARGETS=(proxy client backend auth autoupdate manage datastore-reader datastore-writer media vote icc)
+DEFAULT_TARGETS=(proxy client backend auth autoupdate search manage datastore-reader datastore-writer media vote icc)
 OPT_ASK_PUSH=
 OPT_YES=
 OPT_IMAGES=
->>>>>>> 5f1bb492
 
 usage() {
   cat << EOF
