version: "3"
services:
<<<<<<< HEAD
=======
  datastore-reader:
    build:
        context: ../../openslides-datastore-service
        target: "dev"
        args:
            CONTEXT: "dev"
            MODULE: "reader"
            PORT: "9010"
    image: openslides-datastore-reader-dev
    depends_on:
      - postgres
    env_file: services.env
    environment:
      - NUM_WORKERS=8
      - OPENSLIDES_DEVELOPMENT=1
    volumes:
      - ../../openslides-datastore-service/datastore:/app/datastore
    ports:
      - 9010:9010
      - 5680:5678

  datastore-writer:
    build:
        context: ../../openslides-datastore-service
        target: "dev"
        args:
            CONTEXT: "dev"
            MODULE: "writer"
            PORT: "9011"
    image: openslides-datastore-writer-dev
    depends_on:
      - postgres
      - redis
    env_file: services.env
    volumes:
      - ../../openslides-datastore-service/datastore:/app/datastore
      - ../../openslides-datastore-service/cli:/app/cli
    environment:
      - OPENSLIDES_DEVELOPMENT=1
    ports:
      - 9011:9011
      - 5679:5678

>>>>>>> d5ff6a16
  postgres:
    image: postgres:15
    environment:
      - POSTGRES_USER=openslides
      - POSTGRES_PASSWORD=openslides
      - POSTGRES_DB=openslides

  client:
    build:
        context: ../../openslides-client
        target: "dev"
        args:
            CONTEXT: "dev"
    image: openslides-client-dev
    env_file: services.env
    environment:
      - OPENSLIDES_DEVELOPMENT=1
    volumes:
      - ../../openslides-client/client/src:/app/src
      - ../../openslides-client/client/cli:/app/cli
      - ../../openslides-client/packages/openslides-motion-diff/src:/packages/openslides-motion-diff/src

  backend:
    build:
        context: ../../openslides-backend
        target: "dev"
        args:
            CONTEXT: "dev"
    image: openslides-backend-dev
    depends_on:
      - auth
    env_file: services.env
    ports:
      - "9002:9002"
      - "9003:9003"
      - "5678:5678"
    environment:
      - OPENSLIDES_DEVELOPMENT=1
      - EMAIL_HOST=mailhog
      - EMAIL_PORT=1025
      # - EMAIL_HOST_USER username
      # - EMAIL_HOST_PASSWORD secret
      # EMAIL_CONNECTION_SECURITY use NONE, STARTTLS or SSL/TLS
      - EMAIL_CONNECTION_SECURITY=NONE
      - EMAIL_TIMEOUT=5
      - EMAIL_ACCEPT_SELF_SIGNED_CERTIFICATE=false
      - DEFAULT_FROM_EMAIL=noreply@example.com
      - OPENSLIDES_BACKEND_CREATE_INITIAL_DATA=1
    volumes:
      - ../../openslides-backend/openslides_backend:/app/openslides_backend
      - ../../openslides-backend/tests:/app/tests
      - ../../openslides-backend/cli:/app/cli
      - ../../openslides-backend/data:/app/data
      - ../../openslides-backend/meta:/app/meta
      - ../../openslides-backend/scripts:/app/scripts

  autoupdate:
    build:
        context: ../../openslides-autoupdate-service
        target: "dev"
        args:
            CONTEXT: "dev"
    image: openslides-autoupdate-dev
    depends_on:
      - redis
    env_file: services.env
    environment:
      - OPENSLIDES_DEVELOPMENT=1
      - DATASTORE_TIMEOUT=30
    volumes:
      - ../../openslides-autoupdate-service/cmd:/app/openslides-autoupdate-service/cmd
      - ../../openslides-autoupdate-service/internal:/app/openslides-autoupdate-service/internal
      - ../../openslides-autoupdate-service/pkg:/app/openslides-autoupdate-service/pkg
      - ../../lib/openslides-go:/app/lib/openslides-go
      - ./workspaces/autoupdate.work:/app/go.work
    ports:
      - "9012:9012"

  icc:
    build:
        context: ../../openslides-icc-service
        target: "dev"
        args:
            CONTEXT: "dev"
    image: openslides-icc-dev
    depends_on:
      - redis
      - auth
    env_file: services.env
    environment:
      - OPENSLIDES_DEVELOPMENT=1
    volumes:
      - ../../openslides-icc-service/cmd:/app/openslides-icc-service/cmd
      - ../../openslides-icc-service/internal:/app/openslides-icc-service/internal
      - ../../lib/openslides-go:/app/lib/openslides-go
      - ./workspaces/icc.work:/app/go.work
    ports:
      - "9007:9007"

  search:
    build:
        context: ../../openslides-search-service
        target: "dev"
        args:
            CONTEXT: "dev"
    image: openslides-search-dev
    depends_on:
      - autoupdate
      - backend
      - postgres
    env_file: services.env
    environment:
      - OPENSLIDES_DEVELOPMENT=1
    volumes:
      - ../../openslides-search-service/cmd:/app/openslides-search-service/cmd
      - ../../openslides-search-service/pkg:/app/openslides-search-service/pkg
      - ../../lib/openslides-go:/app/lib/openslides-go
      - ./workspaces/search.work:/app/go.work
    ports:
      - "9050:9050"

  auth:
    build:
        context: ../../openslides-auth-service
        target: "dev"
        args:
            CONTEXT: "dev"
    image: openslides-auth-dev
    depends_on:
      - redis
    env_file: services.env
    environment:
      - OPENSLIDES_DEVELOPMENT=1
    volumes:
      - ../../openslides-auth-service/auth/src:/app/src
    ports:
      - "9004:9004"

  media:
    build:
        context: ../../openslides-media-service
        target: "dev"
        args:
            CONTEXT: "dev"
    image: openslides-media-dev
    depends_on:
      - backend
      - postgres
    env_file: services.env
    environment:
      - OPENSLIDES_DEVELOPMENT=1
    volumes:
      - ../../openslides-media-service/src:/app/src

  manage:
    build:
        context: ../../openslides-manage-service
        target: "dev"
        args:
            CONTEXT: "dev"
    image: openslides-manage-dev
    depends_on:
      - auth
    env_file: services.env
    environment:
      - OPENSLIDES_DEVELOPMENT=1
    ports:
      - "9008:9008"

  redis:
    image: redis:alpine
    ports:
      - "6379:6379"

  proxy:
    build:
        context: ../../openslides-proxy
        target: "dev"
        args:
            CONTEXT: "dev"
    image: openslides-proxy-dev
    depends_on:
      - client
      - backend
      - autoupdate
    ports:
      - "8000:8000"

  mailhog:
    image: mailhog/mailhog
    logging:
      driver: "none" # disable saving logs
    ports:
      - "8025:8025" # web ui to check mails manually

  vote:
    build:
        context: ../../openslides-vote-service
        target: "dev"
        args:
            CONTEXT: "dev"
    image: openslides-vote-dev
    depends_on:
      - auth
      - redis
      - postgres
    env_file: services.env
    environment:
      - OPENSLIDES_DEVELOPMENT=1
      - VOTE_DISABLE_LOG=true
    volumes:
      - ../../openslides-vote-service/cmd:/app/openslides-vote-service/cmd
      - ../../openslides-vote-service/internal:/app/openslides-vote-service/internal
      - ../../lib/openslides-go:/app/lib/openslides-go
      - ./workspaces/vote.work:/app/go.work
    ports:
      - "9013:9013"<|MERGE_RESOLUTION|>--- conflicted
+++ resolved
@@ -1,51 +1,5 @@
 version: "3"
 services:
-<<<<<<< HEAD
-=======
-  datastore-reader:
-    build:
-        context: ../../openslides-datastore-service
-        target: "dev"
-        args:
-            CONTEXT: "dev"
-            MODULE: "reader"
-            PORT: "9010"
-    image: openslides-datastore-reader-dev
-    depends_on:
-      - postgres
-    env_file: services.env
-    environment:
-      - NUM_WORKERS=8
-      - OPENSLIDES_DEVELOPMENT=1
-    volumes:
-      - ../../openslides-datastore-service/datastore:/app/datastore
-    ports:
-      - 9010:9010
-      - 5680:5678
-
-  datastore-writer:
-    build:
-        context: ../../openslides-datastore-service
-        target: "dev"
-        args:
-            CONTEXT: "dev"
-            MODULE: "writer"
-            PORT: "9011"
-    image: openslides-datastore-writer-dev
-    depends_on:
-      - postgres
-      - redis
-    env_file: services.env
-    volumes:
-      - ../../openslides-datastore-service/datastore:/app/datastore
-      - ../../openslides-datastore-service/cli:/app/cli
-    environment:
-      - OPENSLIDES_DEVELOPMENT=1
-    ports:
-      - 9011:9011
-      - 5679:5678
-
->>>>>>> d5ff6a16
   postgres:
     image: postgres:15
     environment:
