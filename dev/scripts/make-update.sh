#!/bin/bash

set -ae

ME=$(basename "$0")

STABLE_VERSION=
STABLE_BRANCH_NAME=
STAGING_BRANCH_NAME=
BRANCH_NAME=
REMOTE_NAME=
OPT_PULL=
OPT_LOCAL=

# do not page diff and log outputs
GIT_PAGER=
# Make possible to provide go binary as $GO
GO="${GO:-go}"

# Colors for echocmd, info, warn and error
# This if construct basically hardcodes a --color=auto option.
# At some point we might want to add a configurable --color option.
if [[ -t 1 ]]; then
  COL_NORMAL="$(tput sgr0)"
  COL_GRAY="$(tput bold; tput setaf 0)"
  COL_RED="$(tput setaf 1)"
  COL_YELLOW="$(tput setaf 3)"
  COL_BLUE="$(tput setaf 4)"
else
  COL_NORMAL=""
  COL_GRAY=""
  COL_RED=""
  COL_YELLOW=""
  COL_BLUE=""
fi

usage() {
cat <<EOF

Helper script to integrate new changes.
${COL_BLUE}$ Relevant commands executed are echo'd like this.${COL_NORMAL}

USAGE:
  $ME <MODE> [ --pull | -p ] [ -l | --local ]

MODES:

  fetch-all-changes
    Fetch all submodules latest upstream changes and check them out. This will
    leave them in detached HEAD state.
    Use --pull to instead forward the local branches.

  staging
    Create an update containing new changes that can be deployed for testing.
    In order to do so first fetch-all-changes is called. Then desired changes
    can be picked interactively and a new commit with appropriately adjusted
    submodule pointers is created on the main branch.

  stable
    Create an update based on a previous staging update. For this appropriate
    merge commits are created in the main repository as well as every affected
    submodule. These will then be attempted to be pushed directly into upstream.
    Use --local to skip pushing.

  hotfix
    Create an update based on changes in submodules stable branches. Will
    create a new commit in the main repositories stable analogous to the stable
    workflow. These will then be attempted to be pushed directly into upstream.
    Use --local to skip pushing.
    Changes must manually be reflected into the main branch afterwards.
EOF
}

ask() {
  local default_reply="$1" reply_opt="[y/N]" blank="y" REPLY=
  shift; [[ "$default_reply" != y ]] || {
    reply_opt="[Y/n]"; blank=""
  }

  read -rp "$@ $reply_opt: "
  case "$REPLY" in
    Y|y|Yes|yes|YES|"$blank") return 0 ;;
    *) return 1 ;;
  esac
}

# echocmd first echos args in blue on stderr. Then args are treated like a
# provided command and executed.
# This allows callers of echocmd to still handle their provided command's stdout
# as if executed directly.
echocmd() {
  echo "${COL_BLUE}$ $@${COL_NORMAL}" >&2
  "$@"
  return $?
}

info() {
  echo "${COL_GRAY}$@${COL_NORMAL}"
}

warn() {
  echo "${COL_YELLOW}[WARN] ${COL_GRAY}$@${COL_NORMAL}" >&2
}

error() {
  echo "${COL_RED}[ERROR] ${COL_GRAY}$@${COL_NORMAL}" >&2
}

abort() {
  echo "Aborting."
  exit "$1"
}

set_remote() {
  REMOTE_NAME=upstream
  git ls-remote --exit-code "$REMOTE_NAME" &>/dev/null ||
    REMOTE_NAME=origin
}

confirm_version() {
  set_remote
  STABLE_BRANCH_NAME="stable/$(awk -v FS=. -v OFS=. '{$3="x"  ; print $0}' VERSION)"  # 4.N.M -> 4.N.x
  echocmd git fetch "$REMOTE_NAME" "$STABLE_BRANCH_NAME"
  STABLE_VERSION="$(git show "$REMOTE_NAME/$STABLE_BRANCH_NAME:VERSION")"
  info "Guessing staging version from stable version $STABLE_VERSION found in $REMOTE_NAME."
  STAGING_VERSION="$(echo $STABLE_VERSION | awk -v FS=. -v OFS=. '{$3=$3+1 ; print $0}')"  # 4.N.M -> 4.N.M+1
  # Give the user the opportunity to adjust the calculated staging version
  read -rp "Please confirm the staging version to be used [${STAGING_VERSION}]: "
  case "$REPLY" in
    "") ;;
    *) STAGING_VERSION="$REPLY" ;;
  esac
  STAGING_BRANCH_NAME="staging/$STAGING_VERSION"
  OLD_STAGING_BRANCH_NAME="staging/$STABLE_VERSION"
}

check_current_branch() {
  # Return 1 if remote branch does not exist
  git ls-remote --exit-code --heads "$REMOTE_NAME" "$BRANCH_NAME" &>/dev/null || {
    info "No remote branch $REMOTE_NAME/$BRANCH_NAME found."
    return 1
  }

  # If remote branch exists ensure we are up-to-date with it
  [[ "$(git rev-parse --abbrev-ref HEAD)" == "$BRANCH_NAME" ]] || {
    warn "$BRANCH_NAME branch not checked out ($(basename $(realpath .)))"
    ask y "Run \`git checkout $BRANCH_NAME && git submodule update --recursive\` now?" &&
      echocmd git checkout $BRANCH_NAME && echocmd git submodule update --recursive ||
      abort 0
  }

  echocmd git fetch "$REMOTE_NAME" "$BRANCH_NAME"
  if git merge-base --is-ancestor "$BRANCH_NAME" "$REMOTE_NAME/$BRANCH_NAME"; then
    echocmd git merge --ff-only "$REMOTE_NAME"/$BRANCH_NAME
  else
    warn "$BRANCH_NAME and $REMOTE_NAME/$BRANCH_NAME have diverged."
    ask n "Run \`git reset --hard $REMOTE_NAME/$BRANCH_NAME\` now?" &&
      echocmd git reset --hard "$REMOTE_NAME/$BRANCH_NAME" ||
      abort 0
  fi
}

check_submodules_intialized() {
  # From `man git-submodule`:
  #   Each SHA-1 will possibly be prefixed with - if the submodule is not initialized
  git submodule status --recursive |
    awk '/^-/ {print "  " $2; x=1} END {exit x}' || {
      error "Found the above uninitialized submodules. Please correct before rerunning $ME."
      abort 1
    }
}

check_ssh_remotes() {
  local remote_cmd=

  [[ -z "$OPT_LOCAL" ]] ||
    return 0

  set_remote
  remote_cmd="git remote get-url --push $REMOTE_NAME"

  {
    $remote_cmd
    git submodule foreach --quiet --recursive $remote_cmd 
  } | awk '/^https?:\/\// {print "  " $1; x=1} END {exit x}' || {
    warn "The above $REMOTE_NAME remotes seem not to use ssh."
    warn "$ME will attempt to directly push to these."
    warn "Be sure your remotes are setup with proper access permissions."
    ask n "Continue?" ||
      abort 0
  }
}

pull_latest_commit() {
  echocmd git fetch "$REMOTE_NAME" "$BRANCH_NAME"
  if [ -z "$OPT_PULL" ]; then
    echocmd git checkout "$REMOTE_NAME/$BRANCH_NAME"
    echocmd git submodule update
  else
    echocmd git checkout "$BRANCH_NAME"
    echocmd git pull --ff-only "$REMOTE_NAME" "$BRANCH_NAME"
    echocmd git submodule update
  fi
}

fetch_all_changes() {
  for mod in $(git submodule status | awk '{print $2}'); do
    (
      info ""
      info "Entering $mod"
      cd "$mod"

      set_remote
      pull_latest_commit
    )
  done

  info ""
  info "Successfully updated all submodules to latest commit."
}

push_changes() {
  local push_dir="$1"
  local push_dir_in_str=

  [[ -z "$OPT_LOCAL" ]] ||
    return 0

  [[ "$BRANCH_NAME" == staging/* ]] || [[ "$BRANCH_NAME" == stable/* ]] || {
    error "Refusing to push to branch $BRANCH_NAME."
    error "Only staging/* or stable/* branches should be pushed to directly."
    abort 1
  }

  [[ -n "$push_dir" ]] &&
    push_dir_in_str=" (in $push_dir)"
  info "Attempting to push ${BRANCH_NAME} into ${REMOTE_NAME}${push_dir_in_str}."
  info "Ensure you have proper access rights or use --local to skip pushing."
  ask y "Continue?" ||
    abort 0

  # IF push_dir was provided THEN push that specific repo
  [[ -n "$push_dir" ]] && {
    info ""
    echocmd git -C "$push_dir" push "$REMOTE_NAME" "$BRANCH_NAME"
    return 0
  }
  # ELSE push submods and main repo
  info ""
  info "Submodules first ..."
  echocmd git submodule foreach --recursive git push "$REMOTE_NAME" "$BRANCH_NAME"
  info ""
  info "Now main repository ..."
  echocmd git push "$REMOTE_NAME" "$BRANCH_NAME"
}

check_meta_consistency() {
  local target_rev="$1"
  local target_rev_at_str=
  local mod_target_rev=
  local meta_sha=
  local meta_sha_last=
  local ret_code=0

  [[ -n "$target_rev" ]] &&
    target_rev_at_str="(at $target_rev) "
  info "Checking openslides-meta consistency $target_rev_at_str..."

  # Doing a nested loop rather than foreach --recursive as it's easier to get
  # both the path of service submod and the (potential) meta submod in one
  # iteration
  while read mod; do
    while read meta_name meta_path; do
      [[ "$meta_name" == 'openslides-meta' ]] ||
        continue

      # If target_rev is not specified we check the status of the currently
      # checked out HEAD in the service submod.
      # Note that this is different from target_rev being specified as 'HEAD'
      # as the service submod can be in a different state than recorded in HEAD
      # (e.g. changed commit pointer during staging-update)
      mod_target_rev=HEAD
      [[ "$target_rev" == "" ]] ||
        mod_target_rev="$(git rev-parse "${target_rev}:${mod}")"

      meta_sha="$(git -C "$mod" rev-parse "${mod_target_rev}:${meta_path}" | cut -c1-7)"
      echo "  $meta_sha $mod"
      [[ -z "$meta_sha_last" ]] || [[ "$meta_sha" == "$meta_sha_last" ]] ||
        ret_code=1
      meta_sha_last="$meta_sha"
    done <<< "$(git -C $mod submodule foreach -q 'echo "$name $sm_path"')"
  done <<< "$(git submodule foreach -q 'echo "$sm_path"')"

  return $ret_code
}

check_go_consistency() {
  local target_rev="$1"
  local target_rev_at_str=
  local mod_target_rev=
  local osgo_version=
  local osgo_version_last=
  local ret_code=0

  [[ -n "$target_rev" ]] &&
    target_rev_at_str="(at $target_rev) "
  info "Checking openslides-go consistency $target_rev_at_str..."

  while read mod_name mod_path; do
    grep -q openslides-go "$mod_path/go.mod" 2>/dev/null ||
      continue

    # In the repo itself use sha of $mod_target_rev rather than from go.mod file.
    if [[ "$mod_name" == 'openslides-go' ]]; then
      mod_target_rev="${target_rev:-HEAD}"
      osgo_version="$(git -C "$mod_path" rev-parse "$mod_target_rev" |cut -c1-7)"
      echo "  $osgo_version $mod_name (HEAD)"
    else
      # If target_rev is not specified we check the status of the currently
      # checked out HEAD in the service submod.
      # Note that this is different from target_rev being specified as 'HEAD'
      # as the service submod can be in a different state than recorded in HEAD
      # (e.g. changed commit pointer during staging-update)
      mod_target_rev=HEAD
      [[ "$target_rev" == "" ]] ||
        mod_target_rev="$(git rev-parse "${target_rev}:${mod_path}")"

      osgo_version="$(git -C "$mod_path" show "${mod_target_rev}:go.mod" |
        awk '$1 ~ "/openslides-go" {print $2}' | tail -1 | awk -F- '{print $3}' | cut -c1-7)"
      echo "  $osgo_version $mod_path (go.mod)"
    fi

    [[ -z "$osgo_version_last" ]] || [[ "$osgo_version" == "$osgo_version_last" ]] ||
      ret_code=1
    osgo_version_last="$osgo_version"
  done <<< "$(git submodule foreach -q 'echo "$name $sm_path"')"

  return $ret_code
}

add_changes() {
  diff_cmd="git diff --color=always --submodule=log"
  [[ "$($diff_cmd | grep -c .)" -gt 0 ]] || {
    info "No new changes found."
    abort 0
  }
  info ''
  info "Current $BRANCH_NAME changes:"
  info '--------------------------------------------------------------------------------'
  $diff_cmd
  info '--------------------------------------------------------------------------------'
  ask y "Interactively choose from these?" &&
    for mod in $(git submodule status | awk '$1 ~ "^\+" {print $2}'); do
      (
        set_remote
        local target_sha= mod_sha_old= mod_sha_new= log_cmd= merge_base=
        mod_sha_old="$(git diff --submodule=short "$mod" | awk '$1 ~ "^-Subproject" { print $3 }')"
        mod_sha_new="$(git diff --submodule=short "$mod" | awk '$1 ~ "^\+Subproject" { print $3 }')"
        log_cmd="git -C $mod log --oneline --no-decorate $mod_sha_old..$mod_sha_new"
        target_sha="$($log_cmd | awk 'NR==1 { print $1 }' )"

        info ""
        info "$mod changes:"
        info "--------------------------------------------------------------------------------"
        $log_cmd
        info "--------------------------------------------------------------------------------"
        read -rp "Please select a commit, '-' to skip [${target_sha}]: "
        case "$REPLY" in
          "") ;;
          *) target_sha="$REPLY" ;;
        esac
        [[ "$target_sha" != '-' ]] || {
          target_sha="$(git rev-parse "HEAD:$mod")"
          info "Selecting ${target_sha:0:7} (currently referenced from HEAD) in order to skip ..."
        }

        echocmd git -c advice.detachedHead=false -C "$mod" checkout "$target_sha"
        echocmd git -C "$mod" submodule update
        echocmd git add "$mod"
      )
    done

  info ''
  diff_cmd="git diff --staged --submodule=log"
  [[ "$($diff_cmd | grep -c .)" -gt 0 ]] || {
    info "No changes added."
    abort 0
  }
  info 'Changes to be included for the new update:'
  info '--------------------------------------------------------------------------------'
  $diff_cmd
  info '--------------------------------------------------------------------------------'
}

choose_changes() {
  ask y "Fetch all submodules $BRANCH_NAME changes now?" &&
    OPT_PULL=1 fetch_all_changes

  add_changes

  check_meta_consistency && check_go_consistency || {
    warn "openslides-meta AND openslides-go have to be consistent across services."
    warn "Please rectify and rerun $ME"
    abort 1
  }
}

commit_staged_changes() {
  local commit_message="Updated services"
  [[ "$BRANCH_NAME" == main ]] &&
    commit_message="Updated services"
  [[ "$BRANCH_NAME" == staging/* ]] &&
    commit_message="Staging update $(date +%Y%m%d)"
  [[ "$BRANCH_NAME" == stable/* ]] &&
    commit_message="Update $(cat VERSION) ($(date +%Y%m%d))"
  [[ $# == 0 ]] ||
    commit_message="$@"

  ask y "Commit on branch $BRANCH_NAME now?" && {
    echocmd git commit --message "$commit_message"
    echocmd git show --no-patch
    info ""
  }
}

update_version_file() {
  local version_str="$1"

  info "Writing $version_str to VERSION file"
  echo "$version_str" > VERSION
  git diff --quiet VERSION && {
    error "$version_str does not seem to differ from version string present in VERSION."
    info "HINT: These indicates a previous aborted run of $ME."
    info "HINT: Before retrying you may want to"
    info "HINT:   git reset --hard HEAD"
    abort 1
  }
  echocmd git add VERSION
}

update_main_branch() {
  ask y "Update main branches now?" ||
    return 1

  BRANCH_NAME=main
  check_current_branch

  choose_changes
  update_version_file "$STAGING_VERSION-dev"
  commit_staged_changes

  info "Commit created."
  info "Push to your personal remote and create a PR to bring it into $REMOTE_NAME/main."
  info "HINT: For example you can run"
  info "HINT:   git checkout -b update-main-pre-staging-$STAGING_VERSION"
  info "HINT:   git push <PERSONAL_REMOTE> update-main-pre-staging-$STAGING_VERSION"
  info "After merging, rerun $ME and begin creating staging branches."
}

initial_staging_update() {
  set_remote
  echocmd git fetch "$REMOTE_NAME" "main"

  info "Assuming services have been updated in main."
  info "The next step is to fixate changes for a new staging update by creating a new"
  info "$BRANCH_NAME branch at $REMOTE_NAME/main and referenced HEADs in submodules"
  info "including openslides-meta and openslides-go."
  ask y "Create $BRANCH_NAME branches now?" ||
    abort 0

  echocmd git checkout --no-track -B "$BRANCH_NAME" "$REMOTE_NAME/main"

  info "Updating submodules and creating local $BRANCH_NAME branches"
  echocmd git submodule update --recursive
  for repo in $(git submodule status --recursive | awk '{print $2}'); do
    echocmd git -C "$repo" checkout --no-track -B "$BRANCH_NAME"
  done

  update_version_file "$STAGING_VERSION"
  commit_staged_changes
  push_changes
}

make_staging_update() {
  local diff_cmd=

  if check_current_branch; then
    # A fitting staging/* branch exists and we can add new remote changes to
    # create a new staging update for the same version
    choose_changes
    commit_staged_changes
    push_changes .
  else
    # No fitting staging/* branch exists yet. Offer to Update main branches
    # first or create staging branches right away
    info '--------------------------------------------------------------------------------'
    info "It seems there was no staging update for $STAGING_VERSION yet."
    info "For the initial staging update of any version the first step is to forward all"
    info "main branches (and therefore include new changes) to the point that shall"
    info "become the basis for the new staging update."
    info "If this was already done, answer 'no' to begin creating $STAGING_BRANCH_NAME branches."
    if update_main_branch; then
      return 0
    else
      initial_staging_update
    fi
  fi
}

make_hotfix_update() {
  # TODO: Reconsider the hotfix workflow
  error "$ME hotfix is currently not supported. Sorry ..."
  abort 1
  local diff_cmd=

  add_changes

  check_meta_consistency || {
    warn "openslides-meta is not consistent. This is not a good sign for stable update."
    warn "Only continue if you are sure services will be compatible."
    ask n "Continue?" ||
      abort 1
  }

  ask y "Commit on branch $BRANCH_NAME for a new stable (hotfix) update now?" && {
    increment_patch &&
      git add VERSION
    git commit --message "Update $(cat VERSION) ($(date +%Y%m%d))"
    git show --no-patch
    info "Commit created."
  }

  push_changes .
}

merge_stable_branch() {
  local mod=
  local dir="."
  [[ $# == 0 ]] ||
    dir="$1"

  info "Doing git merge in $dir"
  # Merge, but don't commit yet ...
  # (also we expect conflicts in submodules so we hide that output)
  echocmd git -C "$dir" merge -Xtheirs --no-commit --no-ff "$REMOTE_NAME/$STAGING_BRANCH_NAME" --log >/dev/null || :
  # ... because we want to add previously stable-merged submod pointers.
  # This assumes merge_stable_branch is called seperately for nested
  # submodules from inner to outer.
  for mod in $(git -C "$dir" submodule status | awk '{print $2}'); do
    git -C "$dir" add "$mod"
  done
}

merge_stable_branch_meta() {
  local forerunner_path=

  info "Merging $STABLE_BRANCH_NAME in meta repositories ..."
  ask y "Continue?" ||
    abort 0

  # Doing a nested loop rather than foreach --recursive as it's easier to get
  # both the path of service submod and the (potential) meta submod in one
  # iteration
  while read mod; do
    while read meta_name meta_fullpath; do
      [[ "$meta_name" == 'openslides-meta' ]] ||
        continue

      echocmd git -C "$meta_fullpath" checkout "$BRANCH_NAME"
      if [[ -z "$forerunner_path" ]]; then
        merge_stable_branch "$meta_fullpath"
        echocmd git -C "$meta_fullpath" commit --no-edit --allow-empty \
          --message "Merge $STAGING_BRANCH_NAME into $STABLE_BRANCH_NAME. Update $(date +%Y%m%d)"
        forerunner_path="$meta_fullpath"
      else
        echocmd git -C "$meta_fullpath" pull --ff-only "$forerunner_path" "$STABLE_BRANCH_NAME"
      fi

      info ""
    done <<< "$(git -C $mod submodule foreach -q 'echo "$name $toplevel/$sm_path"')"
  done <<< "$(git submodule foreach -q 'echo "$sm_path"')"
}

merge_stable_branch_go() {
  info "Merging $STABLE_BRANCH_NAME in go repository ..."
  ask y "Continue?" ||
    abort 0

  echocmd git -C lib/openslides-go checkout "$BRANCH_NAME"
  merge_stable_branch lib/openslides-go
  echocmd git -C lib/openslides-go commit --no-edit --allow-empty \
    --message "Merge $STAGING_BRANCH_NAME into $STABLE_BRANCH_NAME. Update $(date +%Y%m%d)"

  info ""
}

merge_stable_branch_services() {
  local target_sha="$1"
  local diff_cmd=
  local mod=
  local go_sha=

  info "Merging $STABLE_BRANCH_NAME in service repositories ..."
  ask y "Continue?" ||
    abort 0

  for service_mod in $(git submodule status ./openslides* | awk '{print $2}'); do
    diff_cmd="git diff --submodule=short $BRANCH_NAME $REMOTE_NAME/$STAGING_BRANCH_NAME $service_mod"
    [[ "$($diff_cmd | grep -c .)" -gt 0 ]] ||
      continue

    echocmd git -C "$service_mod" checkout "$BRANCH_NAME"
    merge_stable_branch "$service_mod"

    # Add previously stable-merged and pushed go
    if grep -q openslides-go "$service_mod/go.mod" 2>/dev/null; then
      go_url="$(awk '$1 ~ "/openslides-go" {print $1}' "$service_mod/go.mod")"
      go_sha="$(git -C lib/openslides-go rev-parse $BRANCH_NAME)"
      (
        info "Adding stable go for $service_mod"
        cd "$service_mod"
        echocmd $GO get "$go_url@$go_sha"
        echocmd $GO mod tidy
      )
      echocmd git -C $service_mod add go.mod go.sum
    fi

    # Commit it all
    echocmd git -C "$service_mod" commit --no-edit --allow-empty \
      --message "Merge $STAGING_BRANCH_NAME into $STABLE_BRANCH_NAME. Update $(date +%Y%m%d)"

    info ""
  done
}

keep_stable_house() {
  ask y "Performing house keeping tasks after stable update.
- Removing local and remote $OLD_STAGING_BRANCH_NAME branches.
- Creating $STAGING_VERSION tags at tips of $STABLE_BRANCH_NAME branches.
Some of these commands may show errors as some tasks are performed doubly, may
already have been fulfilled manually or are not applicable.
Continue?" ||
    abort 0

  for repo in $(git submodule status --recursive | awk '{print $2}') . ; do
    echocmd git -C "$repo" branch -D "$OLD_STAGING_BRANCH_NAME" || :
    echocmd git -C "$repo" push -d "$REMOTE_NAME" "$OLD_STAGING_BRANCH_NAME" || :
    echocmd git -C "$repo" tag "$STAGING_VERSION" "$STABLE_BRANCH_NAME" || :
    echocmd git -C "$repo" push "$REMOTE_NAME" "$STAGING_VERSION" || :
  done
}

make_stable_update() {
  local log_cmd=

  set_remote
  check_current_branch

  echocmd git fetch "$REMOTE_NAME" "$STAGING_BRANCH_NAME"

  log_cmd="git log --oneline --no-decorate $STABLE_BRANCH_NAME..$REMOTE_NAME/$STAGING_BRANCH_NAME"
  [[ "$($log_cmd | grep -c . )" -gt 0 ]] || {
    error "No staging update ahead of the latest stable update found."
    abort 1
  }

  info ''
  info 'Staging updates since last stable update:'
  info '--------------------------------------------------------------------------------'
  $log_cmd
  info '--------------------------------------------------------------------------------'
  ask y "Including these staging updates for the new stable update. Continue?" ||
    abort 0

  check_meta_consistency "$REMOTE_NAME/$STAGING_BRANCH_NAME" &&
    check_go_consistency "$REMOTE_NAME/$STAGING_BRANCH_NAME" || {
      error "openslides-meta OR openslides-go is not consistent at $target_sha."
      error "This is not acceptable for a stable update."
      error "Please fix this in a new staging update before trying again."
      abort 1
  }

  merge_stable_branch_meta
  # go needs to be pushed early ...
  merge_stable_branch_go
  push_changes lib/openslides-go
  # ... in order to be able to add it now in depending services
  merge_stable_branch_services
  merge_stable_branch
  commit_staged_changes

  check_meta_consistency && check_go_consistency || {
    error "Apparently merging $BRANCH_NAME went wrong and eit openslides-meta OR"
    error "openslides-go is not consistent anymore."
    error "You probably need to investigate what did go wrong."
    abort 1
  }

  push_changes
  keep_stable_house
}

staging_log() {
<<<<<<< HEAD
  if ! git ls-remote --exit-code --heads $REMOTE_NAME $STAGING_BRANCH_NAME; then
    echo "Staging Branch not found, comparing with main instead"
    git fetch -q $REMOTE_NAME main
    git submodule -q foreach git fetch -q $REMOTE_NAME $STABLE_BRANCH_NAME
    git submodule -q foreach git fetch -q $REMOTE_NAME main
    git log --graph --oneline $REMOTE_NAME/$STABLE_BRANCH_NAME..$REMOTE_NAME/main
    git submodule -q foreach 'echo $name; git --no-pager log --graph --oneline $REMOTE_NAME/$STABLE_BRANCH_NAME..$REMOTE_NAME/main'
  else
    git fetch -q $REMOTE_NAME $STAGING_BRANCH_NAME
    git log --graph --oneline -U0 --submodule $REMOTE_NAME/$STABLE_BRANCH_NAME..$REMOTE_NAME/$STAGING_BRANCH_NAME | \
      awk -v version="$STAGING_VERSION" '
        /^\*.*Staging update [0-9]{8}/ { printf("\n# %s-staging-%s-%s\n", version, $NF, substr($2, 0, 7)) }
        /^\*/ { printf("  %s\n",$0) }
        /^  Submodule/ {printf("    %s %s\n", $2, $3)}
        /^\| Submodule/ {printf("    %s %s\n", $3, $4)}
        /^    >/ { $1=""; printf("      %s\n", $0 )}
        /^\|   >/ { $1=""; $2=""; printf("      %s\n", $0 )}
      '
  fi
=======
  echocmd git fetch -q $REMOTE_NAME $STAGING_BRANCH_NAME
  git log --graph --oneline -U0 --submodule $REMOTE_NAME/$STABLE_BRANCH_NAME..$REMOTE_NAME/$STAGING_BRANCH_NAME | \
    awk -v version="$STAGING_VERSION" '
      /^\*.*Staging update [0-9]{8}/ { printf("\n# %s-staging-%s-%s\n", version, $NF, substr($2, 0, 7)) }
      /^\*/ { printf("  %s\n",$0) }
      /^  Submodule/ {printf("    %s %s\n", $2, $3)}
      /^\| Submodule/ {printf("    %s %s\n", $3, $4)}
      /^    >/ { $1=""; printf("      %s\n", $0 )}
      /^\|   >/ { $1=""; $2=""; printf("      %s\n", $0 )}
   '
>>>>>>> 5137be0e
}


command -v awk > /dev/null || {
  error "'awk' not installed!"
  exit 1
}
command -v $GO > /dev/null || {
  error "'$GO' not installed!"
  exit 1
}

shortopt='phl'
longopt='pull,help,local'
ARGS=$(getopt -o "$shortopt" -l "$longopt" -n "$ME" -- $@)
# reset $@ to args array sorted and validated by getopt
eval set -- "$ARGS"
unset ARGS


while true; do
  case "$1" in
    -h | --help)
      usage
      exit 0
      ;;
    -p | --pull)
      OPT_PULL=1
      shift
      ;;
    -l | --local)
      OPT_LOCAL=1
      shift
      ;;
    --) shift ; break ;;
    *) usage; exit 1 ;;
  esac
done

# $ME assumes all submodules to be initialized, so check before doing anything else
check_submodules_intialized

for arg; do
  case $arg in
    fetch-all-changes)
      BRANCH_NAME=main
      fetch_all_changes
      check_meta_consistency ||
        warn "openslides-meta is not consistent."
      check_go_consistency ||
        warn "openslides-go is not consistent."
      shift 1
      ;;
    staging)
      check_ssh_remotes
      confirm_version
      BRANCH_NAME=$STAGING_BRANCH_NAME
      make_staging_update
      shift 1
      ;;
    stable)
      check_ssh_remotes
      confirm_version
      BRANCH_NAME=$STABLE_BRANCH_NAME
      make_stable_update
      shift 1
      ;;
    hotfix)
      confirm_version
      BRANCH_NAME=$STABLE_BRANCH_NAME
      make_hotfix_update
      shift 1
      ;;
    staging-log)
      confirm_version
      staging_log
      shift 1
      ;;
  esac
done<|MERGE_RESOLUTION|>--- conflicted
+++ resolved
@@ -701,7 +701,6 @@
 }
 
 staging_log() {
-<<<<<<< HEAD
   if ! git ls-remote --exit-code --heads $REMOTE_NAME $STAGING_BRANCH_NAME; then
     echo "Staging Branch not found, comparing with main instead"
     git fetch -q $REMOTE_NAME main
@@ -721,18 +720,6 @@
         /^\|   >/ { $1=""; $2=""; printf("      %s\n", $0 )}
       '
   fi
-=======
-  echocmd git fetch -q $REMOTE_NAME $STAGING_BRANCH_NAME
-  git log --graph --oneline -U0 --submodule $REMOTE_NAME/$STABLE_BRANCH_NAME..$REMOTE_NAME/$STAGING_BRANCH_NAME | \
-    awk -v version="$STAGING_VERSION" '
-      /^\*.*Staging update [0-9]{8}/ { printf("\n# %s-staging-%s-%s\n", version, $NF, substr($2, 0, 7)) }
-      /^\*/ { printf("  %s\n",$0) }
-      /^  Submodule/ {printf("    %s %s\n", $2, $3)}
-      /^\| Submodule/ {printf("    %s %s\n", $3, $4)}
-      /^    >/ { $1=""; printf("      %s\n", $0 )}
-      /^\|   >/ { $1=""; $2=""; printf("      %s\n", $0 )}
-   '
->>>>>>> 5137be0e
 }
 
 
