--- conflicted
+++ resolved
@@ -46,14 +46,9 @@
                           If a docker compose file is declared, the \$ATTACH_CONTAINER parameter determines
                           the specific container id you will enter (default value is equal the service name)
     dev-standalone   : Builds and starts development images; closes them immediately afterwards
-<<<<<<< HEAD
-    dev-stop         : Stops any currently running images or docker compose file associated with the service
-    dev-clean        : Stops any currently running images or docker compose file associated with the service. Also removes (orphaned) volumes
-=======
     dev-restart      : Stops any currently running images or docker compose setup; restarts it immediately afterwards in detached mode.
     dev-stop         : Stops any currently running images or docker compose setup associated with the service
     dev-clean        : Stops any currently running images or docker compose setup associated with the service. Also removes (orphaned) volumes
->>>>>>> 0b666e55
     dev-exec         : Executes command inside container.
                           Use \$EXEC_ARGS to declare command that should be executed.
                           If using a docker compose setup, also declare which container the command should be executed in.
@@ -63,11 +58,7 @@
                           the specific container id you will enter (default value is equal the service name)
     dev-build        : Builds the development image
     dev-log          : Prints log output of given container.
-<<<<<<< HEAD
-    dev-reset-docker : Debugging function. Closes and removes ALL containers. Optionally deletes ALL images as well.
-=======
     dev-docker-reset : Debugging function. Closes and removes ALL containers. Optionally deletes ALL images as well. Optionally prunes your docker system.
->>>>>>> 0b666e55
     "
 }
 
@@ -136,11 +127,7 @@
     )
 }
 
-<<<<<<< HEAD
-reset_docker()
-=======
 docker_reset()
->>>>>>> 0b666e55
 {
     info "Stopping containers"
     if [ "$(docker ps -aq)" = "" ]
@@ -193,9 +180,6 @@
         # Either stop existing containers and continue with run() or use existing containers from now on and exit run() early
         if [ "$(docker ps -a --filter "name=$CONTAINER_NAME" --format "{{.Names}}")" = "$CONTAINER_NAME" ]
         then
-<<<<<<< HEAD
-            { ask y "Container already running, restart it?" || { stop && abort 1; }; } || { echo "Continue with existing container" && return; }
-=======
             local RUNNING_RESPONSE=$(ask y "Container already running, restart it?")
             if [ -n "$RUNNING_RESPONSE" ]
             then
@@ -204,7 +188,6 @@
                 echo "Continue with existing container"
                 return
             fi
->>>>>>> 0b666e55
         fi
 
         # Single Container
@@ -258,11 +241,7 @@
 {
     local CLEAN=$1
     local STOP_ARGS="$CLOSE_VOLUMES"
-<<<<<<< HEAD
-    if [ -n "$CLEAN" ]; then local STOP_ARGS=" --volumes --remove-orphans"; fi
-=======
     if [ -n "$CLEAN" ]; then STOP_ARGS="--volumes --remove-orphans"; fi
->>>>>>> 0b666e55
 
     info "Stop running container"
     if [ -n "$COMPOSE_FILE" ]
@@ -385,22 +364,6 @@
 
 # - Run specific function
 case "$FUNCTION" in
-<<<<<<< HEAD
-    "help")                 help ;;
-    "standalone")           build && run && stop ;;
-    "detached")             build && run "-d" && info "Containers started" ;;
-    "attached")             build && run "-d" && attach ;;
-    "stop")                 stop ;;
-    "clean")                stop true ;;
-    "exec")                 exec ;;
-    "enter")                attach ;;
-    "build")                build ;;
-    "log")                  log ;;
-    "reset-docker")         reset_docker ;;
-    "media-attached")       build && run "-d" && EXEC_COMMAND='-T tests wait-for-it "media:9006"' && exec "$EXEC_COMMAND" && attach "tests" && stop ;; # Special case for media (for now)
-    "")                     build && run ;;
-    *)                      warn "No command found matching $FUNCTION" && help ;;
-=======
     "help")             help ;;
     "standalone")       build && run && stop ;;
     "detached")         build && run "-d" && info "Containers started" ;;
@@ -416,7 +379,6 @@
     "media-attached")   build && run "-d" && EXEC_COMMAND='-T tests wait-for-it "media:9006"' && exec_func && attach "tests" && stop ;; # Special case for media (for now)
     "")                 build && run ;;
     *)                  warn "No command found matching $FUNCTION" && help ;;
->>>>>>> 0b666e55
 esac
 
 exit $?