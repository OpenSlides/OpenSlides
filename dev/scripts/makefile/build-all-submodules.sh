#!/bin/bash

set -e

# Import OpenSlides utils package
. "$( cd -- "$( dirname -- "${BASH_SOURCE[0]}" )" &> /dev/null && pwd )/../util.sh"

# Iterates all submodules and executes the make-target 'build-aio' using parameter context as build target
# Ignores meta directory

# Parameter #1: Name of a submodule. If given, this function will exclusively build the given submodule and ignore all others

# This script runs a command in every registered submodule parallel
# Credits go to https://stackoverflow.com/a/70418086

export CONTEXT=$1

if [ "${CONTEXT}" != "prod" ] && [ "${CONTEXT}" != "dev" ] && [ "${CONTEXT}" != "tests" ]; then
    warn "No build context specified. Building for prod per default." >&2
    export CONTEXT="prod"
fi

info "Building image(s) for context $CONTEXT"
export ARGS=$2

IFS=$'\n'
for DIR in $(git submodule foreach --recursive -q sh -c pwd); do
   # Extract submodule name
    cd "$DIR" || exit && \

    DIRNAME=${PWD##*/} && \
    export DIRNAME && \
    SUBMODULE=${DIRNAME//"openslides-"} && \
    export SUBMODULE && \

    if [ "$SUBMODULE" == 'meta' ]; then continue; fi && \
    if [ "$SUBMODULE" == 'go' ]; then continue; fi && \

    # Execute test
    info " --- Building service ${SUBMODULE} for context ${CONTEXT} --- " && \
<<<<<<< HEAD
    echocmd make build-"${CONTEXT}" ARGS="$ARGS"
=======
    echocmd make build-"${CONTEXT}" \
    &
>>>>>>> 411c244c
done
wait<|MERGE_RESOLUTION|>--- conflicted
+++ resolved
@@ -38,11 +38,7 @@
 
     # Execute test
     info " --- Building service ${SUBMODULE} for context ${CONTEXT} --- " && \
-<<<<<<< HEAD
-    echocmd make build-"${CONTEXT}" ARGS="$ARGS"
-=======
-    echocmd make build-"${CONTEXT}" \
+    echocmd make build-"${CONTEXT}" ARGS="$ARGS" \
     &
->>>>>>> 411c244c
 done
 wait