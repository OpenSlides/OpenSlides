--- conflicted
+++ resolved
@@ -1,4 +1,3 @@
-<<<<<<< HEAD
 override DEV_PATH=dev
 override DOCKER_PATH=$(DEV_PATH)/docker
 override SCRIPT_PATH=$(DEV_PATH)/scripts
@@ -37,77 +36,10 @@
 run-tests:
 	bash dev/scripts/makefile/test-all-submodules.sh
 
+test-ci:
+	bash $(SCRIPT_PATH)/act/run-act.sh $(FOLDER) $(WORKFLOW_TRIGGER)
+
 # Make-release commands
-=======
-DEV_PATH=dev
-DOCKER_PATH=$(DEV_PATH)/docker
-SCRIPT_PATH=$(DEV_PATH)/scripts
-DC_DEV=docker compose -f $(DOCKER_PATH)/docker-compose.dev.yml
-DC_TEST=docker compose -f $(DOCKER_PATH)/docker-compose.test.yml
-GO_VERSION=$(shell head -n 1 go.work)
-
-# Main command: start the dev server
-run-dev: | build-dev
-	$(DC_DEV) up $(ARGS)
-
-# Main command: start the dev server in detached mode
-run-dev-detached: | build-dev
-	$(DC_DEV) up $(ARGS) -d
-
-# Same as run-dev, but with OpenTelemetry
-run-dev-otel: | build-dev
-	$(DC_DEV) -f $(DOCKER_PATH)/dc.otel.dev.yml up $(ARGS)
-
-# Build the docker dev images for all services in parallel
-build-dev:
-	sed -i "1s/.*/$(GO_VERSION)/" $(DOCKER_PATH)/workspaces/*.work
-	chmod +x $(SCRIPT_PATH)/makefile/build-all-submodules.sh
-	$(SCRIPT_PATH)/makefile/build-all-submodules.sh dev
-
-# Run the tests of all services
-run-service-tests:
-	chmod +x $(SCRIPT_PATH)/makefile/test-all-submodules.sh
-	$(SCRIPT_PATH)/makefile/test-all-submodules.sh
-
-run-tests:
-	bash dev/scripts/makefile/test-all-submodules.sh
-# Execute while run-dev is running: Switch to the test database to execute backend tests without
-# interfering with your dev database
-switch-to-test:
-	$(DC_DEV) stop postgres
-	$(DC_TEST) up -d postgres-test
-	$(DC_DEV) -f $(DOCKER_PATH)/docker-compose.backend.yml up -d backend
-	$(DC_DEV) restart datastore-writer datastore-reader autoupdate vote
-
-# Execute while run-dev is running: Switch back to your dev database
-switch-to-dev:
-	$(DC_TEST) stop postgres-test
-	$(DC_DEV) up -d postgres backend
-	$(DC_DEV) restart datastore-writer datastore-reader autoupdate vote
-
-# Shorthand to directly enter a shell in the backend after switching the databases
-run-backend: | switch-to-test
-	$(DC_DEV) exec backend ./entrypoint.sh bash --rcfile .bashrc
-
-# Stop all backend-related services so that the backend dev setup can start
-stop-backend:
-	$(DC_DEV) stop backend datastore-reader datastore-writer auth vote postgres redis icc autoupdate search
-
-# Restart all backend-related services
-start-backend:
-	$(DC_DEV) up -d backend datastore-reader datastore-writer auth vote postgres redis icc autoupdate search
-
-# Stop the dev server
-stop-dev:
-	$(DC_DEV) down --volumes --remove-orphans
-
-# Stop the dev server with OpenTelemetry
-stop-dev-otel:
-	$(DC_DEV) -f $(DOCKER_PATH)/dc.otel.dev.yml down --volumes --remove-orphans
-
-build:
-	$(DOCKER_PATH)/build.sh
->>>>>>> ed7e0a7a
 
 services-to-main:
 	$(SCRIPT_PATH)/make-update.sh fetch-all-changes $(ARGS)
@@ -142,7 +74,6 @@
 	cp i18n/*.po openslides-client/client/src/assets/i18n/
 	cp i18n/*.po openslides-backend/openslides_backend/i18n/messages/
 
-<<<<<<< HEAD
 
 
 
@@ -210,14 +141,4 @@
 # You may only use this one time after cloning this repository.
 # Will set the upstream remote to "origin"
 submodules-origin-to-upstream: | deprecation-warning
-	git submodule foreach -q --recursive 'git remote rename origin upstream'
-=======
-clean-run-dev:
-	docker stop $(shell docker ps -aq) || true
-	docker rm $(shell docker ps -a -q) || true
-	docker rmi -f $(shell docker images -aq) || true
-	make run-dev
-
-test-ci:
-	bash $(SCRIPT_PATH)/act/run-act.sh $(FOLDER) $(WORKFLOW_TRIGGER)
->>>>>>> ed7e0a7a
+	git submodule foreach -q --recursive 'git remote rename origin upstream'