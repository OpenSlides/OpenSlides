# -*- coding: utf-8 -*-

<<<<<<< HEAD
from django.conf import settings

from openslides.config.api import config
=======
import warnings

from django.template import RequestContext
from django.template.loader import render_to_string

from openslides.config.api import config
from openslides.utils.exceptions import OpenSlidesError

from .exceptions import ProjectorExceptionWarning


class Widget(object):
    """
    Class for a Widget for the Projector-Tab.
    """
    def __init__(self, request, name, html=None, template=None, context=None,
                 permission_required=None, display_name=None, default_column=1,
                 default_weight=0):
        self.name = name
        if display_name is None:
            self.display_name = name.capitalize()
        else:
            self.display_name = display_name

        if html is not None:
            self.html = html
        elif template is not None:
            self.html = render_to_string(
                template_name=template,
                dictionary=context or {},
                context_instance=RequestContext(request))
        else:
            raise OpenSlidesError('A Widget must have either a html or a template argument.')
        self.permission_required = permission_required
        self.default_column = default_column
        self.default_weight = default_weight

    def get_name(self):
        """
        Returns the lower case of the widget name.
        """
        return self.name.lower()

    def get_html(self):
        """
        Returns the html code of the widget.
        """
        return self.html

    def get_title(self):
        """
        Returns the title of the widget.
        """
        return self.display_name

    def __repr__(self):
        return repr(self.display_name)

    def __unicode__(self):
        return unicode(self.display_name)
>>>>>>> 00519872


class Overlay(object):
    """
    Represents an overlay which can be seen on the projector.
    """

    def __init__(self, name, get_widget_html, get_projector_html,
                 get_javascript=None, allways_active=False):
        self.name = name
        self.widget_html_callback = get_widget_html
        self.projector_html_callback = get_projector_html
        self.javascript_callback = get_javascript
        self.allways_active = allways_active

    def __repr__(self):
        return self.name

    def get_widget_html(self):
        """
        Returns the html code for the overlay widget.

        Can return None, if the widget does not want to be in the widget.
        """
        value = None
        if self.widget_html_callback is not None:
            value = self.widget_html_callback()
        return value

    def get_projector_html(self):
        """
        Returns the html code for the projector.
        """
        try:
            value = self.get_html_wrapper(self.projector_html_callback())
        except Exception as exception:
            warnings.warn('%s in overlay "%s": %s'
                          % (type(exception).__name__, self, exception),
                          ProjectorExceptionWarning)
            value = ''
        return value

    def get_javascript(self):
        """
        Returns the java-script code for the projector.
        """
        if self.javascript_callback is None:
            value = {}
        else:
            value = self.javascript_callback()
        return value

    def get_html_wrapper(self, inner_html):
        """
        Returns the inner_html wrapped in a div.

        The html-id of the div is "overlay_OVERLAYNAME"
        """
        full_html = ''
        if inner_html is not None:
            full_html = '<div id="overlay_%s">%s</div>' % (self.name, inner_html)
        return full_html

    def is_active(self):
        """
        Returns True if the overlay is activated. False in other case.
        """
        return self.allways_active or self.name in config['projector_active_overlays']

    def set_active(self, active):
        """
        Publish or depublish the overlay on the projector.

        publish, if active is true,
        depublish, if active is false.
        """
        active_overlays = set(config['projector_active_overlays'])
        if active:
            active_overlays.add(self.name)
        else:
            active_overlays.discard(self.name)
        config['projector_active_overlays'] = list(active_overlays)

    def show_on_projector(self):
        """
        Retruns True if the overlay should be shoun on the projector.
        """
        return self.is_active() and self.get_projector_html() is not None<|MERGE_RESOLUTION|>--- conflicted
+++ resolved
@@ -1,71 +1,11 @@
 # -*- coding: utf-8 -*-
 
-<<<<<<< HEAD
-from django.conf import settings
+import warnings
+
 
 from openslides.config.api import config
-=======
-import warnings
-
-from django.template import RequestContext
-from django.template.loader import render_to_string
-
-from openslides.config.api import config
-from openslides.utils.exceptions import OpenSlidesError
 
 from .exceptions import ProjectorExceptionWarning
-
-
-class Widget(object):
-    """
-    Class for a Widget for the Projector-Tab.
-    """
-    def __init__(self, request, name, html=None, template=None, context=None,
-                 permission_required=None, display_name=None, default_column=1,
-                 default_weight=0):
-        self.name = name
-        if display_name is None:
-            self.display_name = name.capitalize()
-        else:
-            self.display_name = display_name
-
-        if html is not None:
-            self.html = html
-        elif template is not None:
-            self.html = render_to_string(
-                template_name=template,
-                dictionary=context or {},
-                context_instance=RequestContext(request))
-        else:
-            raise OpenSlidesError('A Widget must have either a html or a template argument.')
-        self.permission_required = permission_required
-        self.default_column = default_column
-        self.default_weight = default_weight
-
-    def get_name(self):
-        """
-        Returns the lower case of the widget name.
-        """
-        return self.name.lower()
-
-    def get_html(self):
-        """
-        Returns the html code of the widget.
-        """
-        return self.html
-
-    def get_title(self):
-        """
-        Returns the title of the widget.
-        """
-        return self.display_name
-
-    def __repr__(self):
-        return repr(self.display_name)
-
-    def __unicode__(self):
-        return unicode(self.display_name)
->>>>>>> 00519872
 
 
 class Overlay(object):
