<div ng-controller="SlideMotionCtrl" class="content scrollcontent">

  <div id="sidebox">
    <!-- State -->
    <h3 translate>State</h3>
    {{ motion.getStateName() }}

    <!-- Recommendation -->
    <div ng-if="motion.getRecommendationName() != '' && !config('motions_disable_recommendation_on_projector')">
      <h3>{{ config('motions_recommendations_by') }}</h3>
      {{ motion.getRecommendationName() }}
    </div>

    <!-- Submitters -->
    <h3 ng-if="motion.submitters.length > 0" translate>Submitters</h3>
    <div ng-repeat="submitter in motion.submitters">
      {{ submitter.get_full_name() }}<br>
    </div>

    <!-- Poll results -->
    <h3 ng-if="motion.polls.length > 0 && motion.polls[0].has_votes" translate>Voting result</h3>
      <div ng-repeat="poll in motion.polls | orderBy:'-id'" class="spacer">
        <div ng-show="poll.has_votes" class="pollresults">
          <strong ng-if="motion.polls.length > 1">
            <translate>Vote</translate> {{ motion.polls.length - $index }}:
          </strong>
          <table class="transparentTable spacer">
            <!-- yes -->
            <tr>
              <td class="icon">
                <i class="fa fa-thumbs-up fa-2x"></i>
              <td ng-init="voteYes = poll.getVote(poll.yes, 'yes')">
                <span class="result_label"><translate>Yes</translate>:</span>
                <span class="result_value">
                  {{ voteYes.value }} {{ voteYes.percentStr }}
                </span>
                <div ng-if="voteYes.percentNumber">
                  <uib-progressbar value="voteYes.percentNumber" type="success"></uib-progressbar>
                </div>
            <!-- no -->
            <tr>
              <td class="icon">
                <i class="fa fa-thumbs-down fa-2x"></i>
              <td ng-init="voteNo = poll.getVote(poll.no, 'no')">
                <span class="result_label"><translate>No</translate>:</span>
                <span class="result_value" >
                  {{ voteNo.value }} {{ voteNo.percentStr }}
                </span>
                <div ng-if="voteNo.percentNumber">
                  <uib-progressbar value="voteNo.percentNumber" type="danger"></uib-progressbar>
                </div>
            <!-- abstain -->
            <tr>
              <td class="icon">
                <strong style="font-size: 26px">&empty;</strong>
              <td ng-init="voteAbstain = poll.getVote(poll.abstain, 'abstain')">
                <span class="result_label"><translate>Abstain</translate>:</span>
                <span class="result_value">
                  {{ voteAbstain.value }} {{ voteAbstain.percentStr }}
                </span>
                <div ng-if="voteAbstain.percentNumber">
                  <uib-progressbar value="voteAbstain.percentNumber" type="warning"></uib-progressbar>
                </div>
          </table>
        </div>
      </div>
  </div>

<div id="motioncontent">
  <!-- Title -->
  <div id="title">
    <h1>{{  motion.agenda_item.getTitle() || motion.getTitle() }}</h1>
    <h2>
      <translate>Motion</translate> {{ motion.identifier }}
      <span ng-if="motion.versions.length > 1" >| Version {{ motion.getVersion().version_number }}</span>
    </h2>
  </div>

  <!-- Preamble -->
  <div><p>{{ config('motions_preamble') | translate }}</p></div><br>

  <!-- Text -->
  <!-- Original view -->
  <div ng-if="mode == 'original'">
    <div id="view-original-inline-editor" ng-bind-html="motion.getTextWithLineBreaks(null, line) | trusted"
      class="motion-text motion-text-original line-numbers-{{ config('motions_default_line_numbering') }}"
      contenteditable="false"></div>
  </div>

  <!-- Diff View -->
  <div ng-if="mode == 'diff'">
    <!-- The actual diff view -->
    <div class="motion-text-with-diffs line-numbers-{{ config('motions_default_line_numbering') }}">
      <div ng-repeat="change in (changes = (change_recommendations | orderBy: 'line_from')) ">

        <div class="motion-text original-text line-numbers-{{ config('motions_default_line_numbering') }}"
          ng-bind-html="motion.getTextBetweenChangeRecommendations(null, changes[$index - 1], change, line) | trusted">
        </div>
        <div class="diff-box diff-box-{{ change.id }} clearfix motion-text motion-text-diff line-numbers-{{ config('motions_default_line_numbering') }}">
          <div ng-bind-html="change.getDiff(motion, null, line) | trusted"></div>
        </div>
      </div>
      <div class="motion-text original-text line-numbers-{{ config('motions_default_line_numbering') }}"
        ng-bind-html="motion.getTextRemainderAfterLastChangeRecommendation(null, changes, line) | trusted">
      </div>

    </div>
  </div>

  <!-- Changed View -->
  <div ng-if="mode == 'changed'">
    <div ng-bind-html="motion.getTextByMode('changed', null, line) | trusted"
      class="motion-text motion-text-changed line-numbers-{{ config('motions_default_line_numbering') }}"></div>
  </div>

  <!-- Agreed View -->
  <div ng-if="mode == 'agreed'">
    <div ng-bind-html="motion.getTextByMode('agreed', null, line) | trusted"
      class="motion-text motion-text-changed line-numbers-{{ config('motions_default_line_numbering') }}"></div>
  </div>

  <!-- Reason -->
<<<<<<< HEAD
  <div ng-if="motion.getReason() && !config('motions_disable_reason_on_projector')">
    <h3 translate>Reason</h3>
    <div ng-bind-html="motion.getReason() | trusted"></div>
  </div>
=======
  <h3 ng-if="motion.getReason()" translate>Reason</h3>
  <div ng-bind-html="motion.getReason() | trusted"></div>
</div>
>>>>>>> 02857bdb
</div><|MERGE_RESOLUTION|>--- conflicted
+++ resolved
@@ -120,14 +120,9 @@
   </div>
 
   <!-- Reason -->
-<<<<<<< HEAD
   <div ng-if="motion.getReason() && !config('motions_disable_reason_on_projector')">
     <h3 translate>Reason</h3>
     <div ng-bind-html="motion.getReason() | trusted"></div>
   </div>
-=======
-  <h3 ng-if="motion.getReason()" translate>Reason</h3>
-  <div ng-bind-html="motion.getReason() | trusted"></div>
 </div>
->>>>>>> 02857bdb
 </div>