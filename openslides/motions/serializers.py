<<<<<<< HEAD
from typing import Dict
=======
from typing import Dict, Optional  # noqa
>>>>>>> 96637e18

from django.db import transaction
from django.utils.translation import ugettext as _

from ..poll.serializers import default_votes_validator
from ..utils.rest_api import (
    CharField,
    DecimalField,
    DictField,
    Field,
    IntegerField,
    ModelSerializer,
    PrimaryKeyRelatedField,
    SerializerMethodField,
    ValidationError,
)
from ..utils.validate import validate_html
from .models import (
    Category,
    Motion,
    MotionBlock,
    MotionChangeRecommendation,
    MotionLog,
    MotionPoll,
    MotionVersion,
    State,
    Submitter,
    Workflow,
)


def validate_workflow_field(value):
    """
    Validator to ensure that the workflow with the given id exists.
    """
    if not Workflow.objects.filter(pk=value).exists():
        raise ValidationError({'detail': _('Workflow %(pk)d does not exist.') % {'pk': value}})


class CategorySerializer(ModelSerializer):
    """
    Serializer for motion.models.Category objects.
    """
    class Meta:
        model = Category
        fields = ('id', 'name', 'prefix',)


class MotionBlockSerializer(ModelSerializer):
    """
    Serializer for motion.models.Category objects.
    """
    agenda_type = IntegerField(write_only=True, required=False, min_value=1, max_value=3)
    agenda_parent_id = IntegerField(write_only=True, required=False, min_value=1)

    class Meta:
        model = MotionBlock
        fields = ('id', 'title', 'agenda_item_id', 'agenda_type', 'agenda_parent_id',)

    def create(self, validated_data):
        """
        Customized create method. Set information about related agenda item
        into agenda_item_update_information container.
        """
        agenda_type = validated_data.pop('agenda_type', None)
        agenda_parent_id = validated_data.pop('agenda_parent_id', None)
        motion_block = MotionBlock(**validated_data)
        motion_block.agenda_item_update_information['type'] = agenda_type
        motion_block.agenda_item_update_information['parent_id'] = agenda_parent_id
        motion_block.save()
        return motion_block


class StateSerializer(ModelSerializer):
    """
    Serializer for motion.models.State objects.
    """
    class Meta:
        model = State
        fields = (
            'id',
            'name',
            'action_word',
            'recommendation_label',
            'css_class',
            'required_permission_to_see',
            'allow_support',
            'allow_create_poll',
            'allow_submitter_edit',
            'versioning',
            'leave_old_version_active',
            'dont_set_identifier',
            'show_state_extension_field',
            'show_recommendation_extension_field',
            'next_states',
            'workflow')


class WorkflowSerializer(ModelSerializer):
    """
    Serializer for motion.models.Workflow objects.
    """
    states = StateSerializer(many=True, read_only=True)

    class Meta:
        model = Workflow
        fields = ('id', 'name', 'states', 'first_state',)
        read_only_fields = ('first_state',)

    @transaction.atomic
    def create(self, validated_data):
        """
        Customized create method. Creating a new workflow does always create a
        new state which is used as first state.
        """
        workflow = super().create(validated_data)
        first_state = State.objects.create(
            name='new',
            action_word='new',
            workflow=workflow,
            allow_create_poll=True,
            allow_support=True,
            allow_submitter_edit=True
        )
        workflow.first_state = first_state
        workflow.save()
        return workflow


class MotionCommentsJSONSerializerField(Field):
    """
    Serializer for motions's comments JSONField.
    """
    def to_representation(self, obj):
        """
        Returns the value of the field.
        """
        return obj

    def to_internal_value(self, data):
        """
        Checks that data is a list of strings.
        """
        if type(data) is not dict:
            raise ValidationError({'detail': 'Data must be a dict.'})
        for id, comment in data.items():
            try:
                id = int(id)
            except ValueError:
                raise ValidationError({'detail': 'Id must be an int.'})
            if type(comment) is not str:
                raise ValidationError({'detail': 'Comment must be a string.'})
        return data


class AmendmentParagraphsJSONSerializerField(Field):
    """
    Serializer for motions's amendment_paragraphs JSONField.
    """
    def to_representation(self, obj):
        """
        Returns the value of the field.
        """
        return obj

    def to_internal_value(self, data):
        """
        Checks that data is a list of strings.
        """
        if type(data) is not list:
            raise ValidationError({'detail': 'Data must be a list.'})
        for paragraph in data:
            if type(paragraph) is not str and paragraph is not None:
                raise ValidationError({'detail': 'Paragraph must be either a string or null/None.'})
        return data


class MotionLogSerializer(ModelSerializer):
    """
    Serializer for motion.models.MotionLog objects.
    """
    message = SerializerMethodField()

    class Meta:
        model = MotionLog
        fields = ('message_list', 'person', 'time', 'message',)

    def get_message(self, obj):
        """
        Concats the message parts to one string. Useful for smart template code.
        """
        return str(obj)


class MotionPollSerializer(ModelSerializer):
    """
    Serializer for motion.models.MotionPoll objects.
    """
    yes = SerializerMethodField()
    no = SerializerMethodField()
    abstain = SerializerMethodField()
    votes = DictField(
        child=DecimalField(max_digits=15, decimal_places=6, min_value=-2, allow_null=True),
        write_only=True)
    has_votes = SerializerMethodField()

    class Meta:
        model = MotionPoll
        fields = (
            'id',
            'motion',
            'yes',
            'no',
            'abstain',
            'votesvalid',
            'votesinvalid',
            'votescast',
            'votes',
            'has_votes')
        validators = (default_votes_validator,)

    def __init__(self, *args, **kwargs):
        # The following dictionary is just a cache for several votes.
        self._votes_dicts: Dict[int, Dict[int, int]] = {}
        return super().__init__(*args, **kwargs)

    def get_yes(self, obj):
        try:
            result = str(self.get_votes_dict(obj)['Yes'])  # type: Optional[str]
        except KeyError:
            result = None
        return result

    def get_no(self, obj):
        try:
            result = str(self.get_votes_dict(obj)['No'])  # type: Optional[str]
        except KeyError:
            result = None
        return result

    def get_abstain(self, obj):
        try:
            result = str(self.get_votes_dict(obj)['Abstain'])  # type: Optional[str]
        except KeyError:
            result = None
        return result

    def get_votes_dict(self, obj):
        try:
            votes_dict = self._votes_dicts[obj.pk]
        except KeyError:
            votes_dict = self._votes_dicts[obj.pk] = {}
            for vote in obj.get_votes():
                votes_dict[vote.value] = vote.weight
        return votes_dict

    def get_has_votes(self, obj):
        """
        Returns True if this poll has some votes.
        """
        return obj.has_votes()

    @transaction.atomic
    def update(self, instance, validated_data):
        """
        Customized update method for polls. To update votes use the write
        only field 'votes'.

        Example data:

            "votes": {"Yes": 10, "No": 4, "Abstain": -2}
        """
        # Update votes.
        votes = validated_data.get('votes')
        if votes:
            if len(votes) != len(instance.get_vote_values()):
                raise ValidationError({
                    'detail': _('You have to submit data for %d vote values.') % len(instance.get_vote_values())})
            for vote_value, vote_weight in votes.items():
                if vote_value not in instance.get_vote_values():
                    raise ValidationError({
                        'detail': _('Vote value %s is invalid.') % vote_value})
            instance.set_vote_objects_with_values(instance.get_options().get(), votes, skip_autoupdate=True)

        # Update remaining writeable fields.
        instance.votesvalid = validated_data.get('votesvalid', instance.votesvalid)
        instance.votesinvalid = validated_data.get('votesinvalid', instance.votesinvalid)
        instance.votescast = validated_data.get('votescast', instance.votescast)
        instance.save()
        return instance


class MotionVersionSerializer(ModelSerializer):
    amendment_paragraphs = AmendmentParagraphsJSONSerializerField(required=False)

    """
    Serializer for motion.models.MotionVersion objects.
    """
    class Meta:
        model = MotionVersion
        fields = (
            'id',
            'version_number',
            'creation_time',
            'title',
            'text',
            'amendment_paragraphs',
            'modified_final_version',
            'reason',)


class MotionChangeRecommendationSerializer(ModelSerializer):
    """
    Serializer for motion.models.MotionChangeRecommendation objects.
    """
    class Meta:
        model = MotionChangeRecommendation
        fields = (
            'id',
            'motion_version',
            'rejected',
            'type',
            'other_description',
            'line_from',
            'line_to',
            'text',
            'creation_time',)

    def is_title_cr(self, data):
        return int(data['line_from']) == 0 and int(data['line_to']) == 0

    def validate(self, data):
        # Change recommendations for titles are stored as plain-text, thus they don't need to be html-escaped
        if 'text' in data and not self.is_title_cr(data):
            data['text'] = validate_html(data['text'])
        return data


class SubmitterSerializer(ModelSerializer):
    """
    Serializer for motion.models.Submitter objects.
    """
    class Meta:
        model = Submitter
        fields = (
            'id',
            'user',
            'motion',
            'weight',
        )


class MotionSerializer(ModelSerializer):
    """
    Serializer for motion.models.Motion objects.
    """
    active_version = PrimaryKeyRelatedField(read_only=True)
    comments = MotionCommentsJSONSerializerField(required=False)
    log_messages = MotionLogSerializer(many=True, read_only=True)
    polls = MotionPollSerializer(many=True, read_only=True)
    modified_final_version = CharField(allow_blank=True, required=False, write_only=True)
    reason = CharField(allow_blank=True, required=False, write_only=True)
    state_required_permission_to_see = SerializerMethodField()
    text = CharField(write_only=True, allow_blank=True)
    title = CharField(max_length=255, write_only=True)
    amendment_paragraphs = AmendmentParagraphsJSONSerializerField(required=False, write_only=True)
    versions = MotionVersionSerializer(many=True, read_only=True)
    workflow_id = IntegerField(
        min_value=1,
        required=False,
        validators=[validate_workflow_field],
        write_only=True)
    agenda_type = IntegerField(write_only=True, required=False, min_value=1, max_value=3)
    agenda_parent_id = IntegerField(write_only=True, required=False, min_value=1)
    submitters = SubmitterSerializer(many=True, read_only=True)

    class Meta:
        model = Motion
        fields = (
            'id',
            'identifier',
            'title',
            'text',
            'amendment_paragraphs',
            'modified_final_version',
            'reason',
            'versions',
            'active_version',
            'parent',
            'category',
            'motion_block',
            'origin',
            'submitters',
            'supporters',
            'comments',
            'state',
            'state_required_permission_to_see',
            'workflow_id',
            'recommendation',
            'tags',
            'attachments',
            'polls',
            'agenda_item_id',
            'agenda_type',
            'agenda_parent_id',
            'log_messages',)
        read_only_fields = ('state', 'recommendation',)  # Some other fields are also read_only. See definitions above.

    def validate(self, data):
        if 'text'in data:
            data['text'] = validate_html(data['text'])

        if 'modified_final_version' in data:
            data['modified_final_version'] = validate_html(data['modified_final_version'])

        if 'reason' in data:
            data['reason'] = validate_html(data['reason'])

        validated_comments = dict()
        for id, comment in data.get('comments', {}).items():
            validated_comments[id] = validate_html(comment)
        data['comments'] = validated_comments

        if 'amendment_paragraphs' in data:
            data['amendment_paragraphs'] = list(map(lambda entry: validate_html(entry) if type(entry) is str else None,
                                                    data['amendment_paragraphs']))
            data['text'] = ''
        else:
            if 'text' in data and len(data['text']) == 0:
                raise ValidationError({
                    'detail': _('This field may not be blank.')
                })

        return data

    @transaction.atomic
    def create(self, validated_data):
        """
        Customized method to create a new motion from some data.

        Set also information about related agenda item into
        agenda_item_update_information container.
        """
        motion = Motion()
        motion.title = validated_data['title']
        motion.text = validated_data['text']
        motion.amendment_paragraphs = validated_data.get('amendment_paragraphs')
        motion.modified_final_version = validated_data.get('modified_final_version', '')
        motion.reason = validated_data.get('reason', '')
        motion.identifier = validated_data.get('identifier')
        motion.category = validated_data.get('category')
        motion.motion_block = validated_data.get('motion_block')
        motion.origin = validated_data.get('origin', '')
        motion.comments = validated_data.get('comments')
        motion.parent = validated_data.get('parent')
        motion.reset_state(validated_data.get('workflow_id'))
        motion.agenda_item_update_information['type'] = validated_data.get('agenda_type')
        motion.agenda_item_update_information['parent_id'] = validated_data.get('agenda_parent_id')
        motion.save()
        motion.supporters.add(*validated_data.get('supporters', []))
        motion.attachments.add(*validated_data.get('attachments', []))
        motion.tags.add(*validated_data.get('tags', []))
        return motion

    @transaction.atomic
    def update(self, motion, validated_data):
        """
        Customized method to update a motion.
        """
        # Identifier, category, motion_block, origin and comments.
        for key in ('identifier', 'category', 'motion_block', 'origin', 'comments'):
            if key in validated_data.keys():
                setattr(motion, key, validated_data[key])

        # Workflow.
        workflow_id = validated_data.get('workflow_id')
        if workflow_id is not None and workflow_id != motion.workflow:
            motion.reset_state(workflow_id)

        # Decide if a new version is saved to the database.
        if (motion.state.versioning and
                not validated_data.get('disable_versioning', False)):  # TODO
            version = motion.get_new_version()
        else:
            version = motion.get_last_version()

        # Title, text, reason, ...
        for key in ('title', 'text', 'amendment_paragraphs', 'modified_final_version', 'reason'):
            if key in validated_data.keys():
                setattr(version, key, validated_data[key])

        motion.save(use_version=version)

        # Submitters, supporters, attachments and tags
        for key in ('submitters', 'supporters', 'attachments', 'tags'):
            if key in validated_data.keys():
                attr = getattr(motion, key)
                attr.clear()
                attr.add(*validated_data[key])

        return motion

    def get_state_required_permission_to_see(self, motion):
        """
        Returns the permission (as string) that is required for non
        managers that are not submitters to see this motion in this state.

        Hint: Most states have and empty string here so this restriction is
        disabled.
        """
        return motion.state.required_permission_to_see<|MERGE_RESOLUTION|>--- conflicted
+++ resolved
@@ -1,8 +1,4 @@
-<<<<<<< HEAD
-from typing import Dict
-=======
-from typing import Dict, Optional  # noqa
->>>>>>> 96637e18
+from typing import Dict, Optional
 
 from django.db import transaction
 from django.utils.translation import ugettext as _
@@ -231,21 +227,21 @@
 
     def get_yes(self, obj):
         try:
-            result = str(self.get_votes_dict(obj)['Yes'])  # type: Optional[str]
+            result: Optional[str] = str(self.get_votes_dict(obj)['Yes'])
         except KeyError:
             result = None
         return result
 
     def get_no(self, obj):
         try:
-            result = str(self.get_votes_dict(obj)['No'])  # type: Optional[str]
+            result: Optional[str] = str(self.get_votes_dict(obj)['No'])
         except KeyError:
             result = None
         return result
 
     def get_abstain(self, obj):
         try:
-            result = str(self.get_votes_dict(obj)['Abstain'])  # type: Optional[str]
+            result: Optional[str] = str(self.get_votes_dict(obj)['Abstain'])
         except KeyError:
             result = None
         return result
