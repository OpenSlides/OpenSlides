--- conflicted
+++ resolved
@@ -102,34 +102,8 @@
     return (count_success, error_messages)
 
 
-<<<<<<< HEAD
-def get_or_create_special_group(name):
-    """
-    Returns a special group with the given name. If the group does not
-    exist, it is created using the DEFAULT_PERMISSIONS.
-    """
-    special_group, created = Group.objects.get_or_create(
-        name__iexact=name, defaults={'name': name})
-    if created:
-        for permission in get_default_permissions():
-            special_group.permissions.add(permission)
-    return special_group
-
-
-def get_default_permissions():
-    """
-    Generator to return all default permissions as django's auth objects.
-    """
-    permission_dict = {}
-    for permission in Permission.objects.select_related():
-        permission_dict['%s.%s' % (permission.content_type.app_label, permission.codename)] = permission
-    for key in permission_dict:
-        if key in DEFAULT_PERMISSIONS:
-            yield permission_dict[key]
-=======
 def get_registered_group():
     """
     Returns the Group 'Registered'. Upper and lower case is possible.
     """
-    return Group.objects.get(name__iexact='Registered')
->>>>>>> 80b75970
+    return Group.objects.get(name__iexact='Registered')