--- conflicted
+++ resolved
@@ -73,12 +73,8 @@
         </thead>
         <tfoot>
         <tr>
-<<<<<<< HEAD
             <th colspan="9"><input id="Present" type="checkbox" value="{% trans 'Present' %}"> {% trans 'Present' %}
             </th>
-=======
-            <th colspan="9"><input id="Anwesend"   type="checkbox" value="{% trans 'Present' %}"> {% trans 'Present' %} </th>
->>>>>>> 6bd1faed
         </tr>
         </tfoot>
 
@@ -98,19 +94,11 @@
                     <span class="status_link">
                     <i class="status_link {% if user.is_active %}icon-on{% else %}icon-off{% endif %} tooltip-bottom"
                        data-original-title="
-<<<<<<< HEAD
-
-                               {% if user.is_active %}{% trans 'present' %}{% else %}{% trans 'absent' %}{% endif %}"></i>
+                              {% if user.is_active %}{% trans 'present' %}{% else %}{% trans 'absent' %}{% endif %}"></i>
                     <p style="display:none">
                         {% if user.is_active %}{% trans 'present' %}{% else %}{% trans 'absent' %}{% endif %}</p>
                 {% endif %}
                 </td>
-=======
-                               {% if user.is_active %}{% trans 'present' %}{% else %}{% trans 'absent' %}{% endif %}"></i>
-                    <p style="display:none">{% if user.is_active %}{% trans 'present' %}{% else %}{% trans 'absent' %}{% endif %}</p>
-                {% endif %}
-                 </td>
->>>>>>> 6bd1faed
                 <td class="optional">{{ user.title }}</td>
                 <td>
                     {% if 'participant_sort_users_by_first_name'|get_config %}
