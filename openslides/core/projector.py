--- conflicted
+++ resolved
@@ -18,12 +18,6 @@
             raise ProjectorException('Custom slide does not exist.')
 
     def get_requirements(self, config_entry):
-<<<<<<< HEAD
-        pk = config_entry.get('id')
-        if pk is not None:
-            yield CustomSlide.objects.get(pk=pk)
-            yield CustomSlide.objects.get(pk=pk).agenda_item
-=======
         try:
             custom_slide = CustomSlide.objects.get(pk=config_entry.get('id'))
         except CustomSlide.DoesNotExist:
@@ -32,7 +26,6 @@
         else:
             yield custom_slide
             yield custom_slide.agenda_item
->>>>>>> 495f854f
 
 
 class Clock(ProjectorElement):
