#!/usr/bin/env python
# -*- coding: utf-8 -*-
"""
    openslides.motion.workflow
    ~~~~~~~~~~~~~~~~~~~~~~~~~~

    This file is only for development. It will be moved out of
    the openslides module before the next release.

    :copyright: (c) 2011-2013 by the OpenSlides team, see AUTHORS.
    :license: GNU GPL, see LICENSE for more details.
"""

from django.utils.translation import ugettext_noop

from .models import Workflow, State


<<<<<<< HEAD

class State(object):
    """Define a state for a motion."""
    def __init__(self, id, name, next_states=[], create_poll=False, support=False,
                 edit_as_submitter=False, version_permission=True):
        """Set attributes for the state.

        The Arguments are:
        - 'id' a unique id for the state.
        - 'name' a string representing the state.
        - 'next_states' a list with all states, that can be choosen from this state.

        All the other arguments are boolean values. If True, the specific action for
        motions in this state.
        - 'create_poll': polls can be created in this state.
        - 'support': persons can support the motion in this state.
        - 'edit_as_submitter':  the submitter can edit the motion in this state.
        - 'version_permission': new versions are not permitted.
        """
        self.id = id
        self.name = name
        self.next_states = next_states
        self.create_poll = create_poll
        self.support = support
        self.edit_as_submitter = edit_as_submitter
        self.version_permission = version_permission  # Rename to auto_activate_version

    def __unicode__(self):
        """Return the name of the state."""
        return self.name


class WorkflowError(Exception):
    """Exception raised when errors in a state accure."""
    pass


def motion_workflow_choices():
    """Return all possible workflows.

    The possible workflows can be set in the settings with the setting
    'MOTION_WORKFLOW'.
=======
def _init_builtin_workflows():
>>>>>>> e4a48cf2
    """
    Saves a simple and a complex workflow into the database.
    This function is only called manually and lives here only for development.
    """
    workflow_1 = Workflow(name=ugettext_noop('Simple Workflow'), id=1)
    state_1_1 = State.objects.create(name=ugettext_noop('submitted'), workflow=workflow_1,
                                     allow_create_poll=True, allow_support=True, allow_submitter_edit=True)
    state_1_2 = State.objects.create(name=ugettext_noop('accepted'), workflow=workflow_1, action_word=ugettext_noop('accept'))
    state_1_3 = State.objects.create(name=ugettext_noop('rejected'), workflow=workflow_1, action_word=ugettext_noop('reject'))
    state_1_4 = State.objects.create(name=ugettext_noop('not decided'), workflow=workflow_1, action_word=ugettext_noop('do not decide'))
    state_1_1.next_states.add(state_1_2, state_1_3, state_1_4)
    state_1_1.save()  # Is this neccessary?
    workflow_1.first_state = state_1_1
    workflow_1.save()

    workflow_2 = Workflow(name=ugettext_noop('Complex Workflow'), id=2)
    state_2_1 = State.objects.create(name=ugettext_noop('published'), workflow=workflow_2, allow_support=True, allow_submitter_edit=True)
    state_2_2 = State.objects.create(name=ugettext_noop('permitted'), workflow=workflow_2, action_word=ugettext_noop('permit'),
                                     allow_create_poll=True, allow_submitter_edit=True, versioning=True, dont_set_new_version_active=True)
    state_2_3 = State.objects.create(name=ugettext_noop('accepted'), workflow=workflow_2, action_word=ugettext_noop('accept'), versioning=True)
    state_2_4 = State.objects.create(name=ugettext_noop('rejected'), workflow=workflow_2, action_word=ugettext_noop('reject'), versioning=True)
    state_2_5 = State.objects.create(name=ugettext_noop('withdrawed'), workflow=workflow_2,
                                     action_word=ugettext_noop('withdraw'), versioning=True)
    state_2_6 = State.objects.create(name=ugettext_noop('adjourned'), workflow=workflow_2, action_word=ugettext_noop('adjourn'), versioning=True)
    state_2_7 = State.objects.create(name=ugettext_noop('not concerned'), workflow=workflow_2, versioning=True)
    state_2_8 = State.objects.create(name=ugettext_noop('commited a bill'), workflow=workflow_2,
                                     action_word=ugettext_noop('commit a bill'), versioning=True)
    state_2_9 = State.objects.create(name=ugettext_noop('needs review'), workflow=workflow_2, versioning=True)
    state_2_10 = State.objects.create(name=ugettext_noop('rejected (not authorized)'), workflow=workflow_2,
                                      action_word=ugettext_noop('reject (not authorized)'), versioning=True)
    state_2_1.next_states.add(state_2_2, state_2_5, state_2_10)
    state_2_2.next_states.add(state_2_3, state_2_4, state_2_5, state_2_6, state_2_7, state_2_8, state_2_9)
    state_2_1.save()  # Is this neccessary?
    state_2_2.save()  # Is this neccessary?
    workflow_2.first_state = state_2_1
    workflow_2.save()<|MERGE_RESOLUTION|>--- conflicted
+++ resolved
@@ -16,52 +16,7 @@
 from .models import Workflow, State
 
 
-<<<<<<< HEAD
-
-class State(object):
-    """Define a state for a motion."""
-    def __init__(self, id, name, next_states=[], create_poll=False, support=False,
-                 edit_as_submitter=False, version_permission=True):
-        """Set attributes for the state.
-
-        The Arguments are:
-        - 'id' a unique id for the state.
-        - 'name' a string representing the state.
-        - 'next_states' a list with all states, that can be choosen from this state.
-
-        All the other arguments are boolean values. If True, the specific action for
-        motions in this state.
-        - 'create_poll': polls can be created in this state.
-        - 'support': persons can support the motion in this state.
-        - 'edit_as_submitter':  the submitter can edit the motion in this state.
-        - 'version_permission': new versions are not permitted.
-        """
-        self.id = id
-        self.name = name
-        self.next_states = next_states
-        self.create_poll = create_poll
-        self.support = support
-        self.edit_as_submitter = edit_as_submitter
-        self.version_permission = version_permission  # Rename to auto_activate_version
-
-    def __unicode__(self):
-        """Return the name of the state."""
-        return self.name
-
-
-class WorkflowError(Exception):
-    """Exception raised when errors in a state accure."""
-    pass
-
-
-def motion_workflow_choices():
-    """Return all possible workflows.
-
-    The possible workflows can be set in the settings with the setting
-    'MOTION_WORKFLOW'.
-=======
 def _init_builtin_workflows():
->>>>>>> e4a48cf2
     """
     Saves a simple and a complex workflow into the database.
     This function is only called manually and lives here only for development.
