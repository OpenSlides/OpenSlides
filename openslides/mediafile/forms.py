--- conflicted
+++ resolved
@@ -15,7 +15,7 @@
         """
         Method to save the form. Here the override is to delete old files.
         """
-        if not self.instance.pk is None:
+        if self.instance.pk is not None:
             old_file = Mediafile.objects.get(pk=self.instance.pk).mediafile
             if not old_file == self.instance.mediafile:
                 old_file.delete()
@@ -37,17 +37,4 @@
     """
     class Meta:
         model = Mediafile
-<<<<<<< HEAD
-        fields = ('mediafile', 'title', 'uploader', 'is_presentable')
-=======
-
-    def save(self, *args, **kwargs):
-        """
-        Method to save the form. Here the overwrite is to delete old files.
-        """
-        if self.instance.pk is not None:
-            old_file = Mediafile.objects.get(pk=self.instance.pk).mediafile
-            if not old_file == self.instance.mediafile:
-                old_file.delete()
-        return super(MediafileUpdateForm, self).save(*args, **kwargs)
->>>>>>> d0a0a09d
+        fields = ('mediafile', 'title', 'uploader', 'is_presentable')