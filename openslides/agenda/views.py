--- conflicted
+++ resolved
@@ -619,58 +619,4 @@
             if reverse_to_dashboard or not self.request.user.has_perm('agenda.can_see_agenda'):
                 return reverse('core_dashboard')
             else:
-<<<<<<< HEAD
-                return reverse('item_view', args=[item.pk])
-=======
-                return reverse('item_view', args=[item.pk])
-
-
-def register_tab(request):
-    """
-    Registers the agenda tab.
-    """
-    selected = request.path.startswith('/agenda/')
-    return Tab(
-        title=_('Agenda'),
-        app='agenda',
-        url=reverse('item_overview'),
-        permission=(request.user.has_perm('agenda.can_see_agenda') or
-                    request.user.has_perm('agenda.can_manage_agenda')),
-        selected=selected)
-
-
-def get_widgets(request):
-    """
-    Returns the agenda widget for the projector tab.
-    """
-    active_slide = get_active_slide()
-    if active_slide['callback'] == 'agenda':
-        agenda_is_active = active_slide.get('pk', 'agenda') == 'agenda'
-        active_type = active_slide.get('type', 'text')
-    else:
-        agenda_is_active = None
-        active_type = None
-
-    return [
-        Widget(
-            request,
-            name='agenda',
-            display_name=_('Agenda'),
-            template='agenda/widget.html',
-            context={
-                'agenda_is_active': agenda_is_active,
-                'items': Item.objects.all(),
-                'active_type': active_type},
-            permission_required='projector.can_manage_projector',
-            default_column=1,
-            default_weight=20),
-
-        Widget(
-            request,
-            name='append_to_list_of_speakers',
-            display_name=_('List of speakers'),
-            template='agenda/speaker_widget.html',
-            permission_required=('agenda.can_be_speaker', 'agenda.can_manage_agenda'),  # Short hack only for OpenSlides >=1.5.1, <1.6.0
-            default_column=1,
-            default_weight=30)]
->>>>>>> d0a0a09d
+                return reverse('item_view', args=[item.pk])