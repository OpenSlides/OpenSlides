#!/usr/bin/env python
# -*- coding: utf-8 -*-
"""
    openslides.agenda.forms
    ~~~~~~~~~~~~~~~~~~~~~~~

    Forms for the agenda app.

    :copyright: 2011, 2012 by OpenSlides team, see AUTHORS.
    :license: GNU GPL, see LICENSE for more details.
"""

import re

from django import forms
from django.utils.translation import ugettext_lazy
from mptt.forms import TreeNodeChoiceField

from openslides.utils.forms import CssClassMixin
from openslides.utils.person.forms import PersonFormField
from .models import Item, Speaker


class ItemForm(forms.ModelForm, CssClassMixin):
    """
    Form to create of update an item.
    """
    parent = TreeNodeChoiceField(
        queryset=Item.objects.all(), label=ugettext_lazy("Parent item"), required=False)

    duration = forms.RegexField(
        regex=re.compile('[0-99]:[0-5][0-9]'),
        error_message=ugettext_lazy("Invalid format. Hours from 0 to 99 and minutes from 00 to 59"),
        max_length=5,
        required=False,
        label=ugettext_lazy("Duration (hh:mm)"))

    class Meta:
        model = Item
        exclude = ('closed', 'weight', 'related_sid')

<<<<<<< HEAD
class ItemOrderForm(forms.Form, CssClassMixin):
=======

def gen_weight_choices():
    """
    Creates a list of tuples (n, n) for n from -49 to 50.
    """
    return zip(*(range(-50, 51), range(-50, 51)))


class ItemOrderForm(CssClassMixin, forms.Form):
>>>>>>> 4f9041df
    """
    Form to change the order of the items.
    """
    weight = forms.IntegerField(
        widget=forms.HiddenInput(attrs={'class': 'menu-weight'}))
    self = forms.IntegerField(
        widget=forms.HiddenInput(attrs={'class': 'menu-mlid'}))
    parent = forms.IntegerField(
        widget=forms.HiddenInput(attrs={'class': 'menu-plid'}))


class AppendSpeakerForm(CssClassMixin, forms.Form):
    """
    Form to set an user to a list of speakers.
    """
    speaker = PersonFormField(
        widget=forms.Select(attrs={'class': 'medium-input'}),
        label=ugettext_lazy("Add participant"))

    def __init__(self, item, *args, **kwargs):
        self.item = item
        return super(AppendSpeakerForm, self).__init__(*args, **kwargs)

    def clean_speaker(self):
        """
        Checks, that the user is not already on the list.
        """
        speaker = self.cleaned_data['speaker']
        if Speaker.objects.filter(person=speaker, item=self.item, time=None).exists():
            raise forms.ValidationError(ugettext_lazy(
                '%s is already on the list of speakers.'
                % unicode(speaker)))
        return speaker<|MERGE_RESOLUTION|>--- conflicted
+++ resolved
@@ -39,10 +39,6 @@
         model = Item
         exclude = ('closed', 'weight', 'related_sid')
 
-<<<<<<< HEAD
-class ItemOrderForm(forms.Form, CssClassMixin):
-=======
-
 def gen_weight_choices():
     """
     Creates a list of tuples (n, n) for n from -49 to 50.
@@ -51,7 +47,6 @@
 
 
 class ItemOrderForm(CssClassMixin, forms.Form):
->>>>>>> 4f9041df
     """
     Form to change the order of the items.
     """
