--- conflicted
+++ resolved
@@ -22,12 +22,6 @@
 from .forms import GeneralConfigForm
 from .models import config
 
-<<<<<<< HEAD
-# TODO: Do not import the participant module in config
-from openslides.participant.api import get_or_create_special_group
-
-=======
->>>>>>> 80b75970
 
 class GeneralConfig(FormView):
     """
@@ -65,10 +59,6 @@
         # system
         if form.cleaned_data['system_enable_anonymous']:
             config['system_enable_anonymous'] = True
-<<<<<<< HEAD
-            get_or_create_special_group(name='Anonymous')
-=======
->>>>>>> 80b75970
         else:
             config['system_enable_anonymous'] = False
 
