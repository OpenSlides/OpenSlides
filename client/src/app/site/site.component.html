<mat-sidenav-container autosize class='main-container'>
    <mat-sidenav #sideNav [mode]="vp.isMobile ? 'push' : 'side'" [opened]='!vp.isMobile' disableClose='!vp.isMobile' class="side-panel">
        <mat-toolbar class='nav-toolbar'>
            <!-- logo -->
            <mat-toolbar-row class='os-logo-container'>
            </mat-toolbar-row>
        </mat-toolbar>

        <!-- User Menu -->
        <mat-expansion-panel class='user-menu mat-elevation-z0'>
            <mat-expansion-panel-header>
                <!-- Get the username from operator -->
                {{username}}
            </mat-expansion-panel-header>
            <mat-nav-list>
                <a mat-list-item [matMenuTriggerFor]="languageMenu">
                    <fa-icon icon='globe-americas'></fa-icon>
                    <span> {{getLangName(this.translate.currentLang)}} </span>
                </a>
                <a *ngIf="isLoggedIn" (click)='editProfile()' mat-list-item>
                    <fa-icon icon='user-cog'></fa-icon>
                    <span translate>Edit Profile</span>
                </a>
                <a *ngIf="isLoggedIn" (click)='changePassword()' mat-list-item>
                    <fa-icon icon='key'></fa-icon>
                    <span translate>Change Password</span>
                </a>
                <mat-divider></mat-divider>
                <a *ngIf="isLoggedIn" (click)='logout()' mat-list-item>
                    <fa-icon icon='sign-out-alt'></fa-icon>
                    <span translate>Logout</span>
                </a>
                <a *ngIf="!isLoggedIn" routerLink='/login' mat-list-item>
                    <fa-icon icon='sign-out-alt'></fa-icon>
                    <span translate>Login</span>
                </a>
            </mat-nav-list>
        </mat-expansion-panel>
        <!-- TODO: Could use translate.getLangs() to fetch available languages-->
        <mat-menu #languageMenu="matMenu">
            <button mat-menu-item (click)='selectLang("en")' translate>English</button>
            <button mat-menu-item (click)='selectLang("de")' translate>German</button>
            <button mat-menu-item (click)='selectLang("fr")' translate>French</button>
        </mat-menu>

        <!-- navigation -->
        <mat-nav-list class='main-nav'>
            <a [@navItemAnim] *osPerms="'core.can_see_frontpage'" mat-list-item routerLink='/' routerLinkActive='active' [routerLinkActiveOptions]="{exact: true}"
                (click)='toggleSideNav()'>
                <fa-icon icon='home'></fa-icon>
                <span translate>Home</span>
            </a>
            <a [@navItemAnim] *osPerms="'agenda.can_see'" mat-list-item routerLink='/agenda' routerLinkActive='active' (click)='toggleSideNav()'>
                <fa-icon icon='calendar'></fa-icon>
                <span translate>Agenda</span>
            </a>
            <a [@navItemAnim] *osPerms="'motions.can_see'" mat-list-item routerLink='/motions' routerLinkActive='active' (click)='toggleSideNav()'>
                <fa-icon icon='file-alt'></fa-icon>
                <span translate>Motions</span>
            </a>
<<<<<<< HEAD
            <a [@navItemAnim] *appOsPerms="'assignments.can_see'" mat-list-item routerLink='/assignments' routerLinkActive='active' (click)='vp.isMobile ? sideNav.toggle() : null'>
=======
            <a [@navItemAnim] *osPerms="'assignments.can_see'" mat-list-item routerLink='/assignments' routerLinkActive='active' (click)='vp.isMobile ? sideNav.toggle() : null'>
>>>>>>> 1b02b7c6
                <fa-icon icon='chart-pie'></fa-icon>
                <span translate>Assignments</span>
            </a>
            <a [@navItemAnim] *osPerms="'users.can_see_name'" mat-list-item routerLink='/users' routerLinkActive='active' (click)='toggleSideNav()'>
                <fa-icon icon='user'></fa-icon>
                <span translate>Participants</span>
            </a>
            <a [@navItemAnim] *osPerms="'mediafiles.can_see'" mat-list-item routerLink='/mediafiles' routerLinkActive='active' (click)='toggleSideNav()'>
                <fa-icon icon='paperclip'></fa-icon>
                <span translate>Files</span>
            </a>
<<<<<<< HEAD
            <a [@navItemAnim] *appOsPerms="'core.can_manage_config'" mat-list-item routerLink='/settings' routerLinkActive='active' (click)='toggleSideNav()'>
=======
            <a [@navItemAnim] *osPerms="'core.can_manage_config'" mat-list-item routerLink='/settings' routerLinkActive='active' (click)='toggleSideNav()'>
>>>>>>> 1b02b7c6
                <fa-icon icon='cog'></fa-icon>
                <span translate>Settings</span>
            </a>
            <mat-divider></mat-divider>
            <a [@navItemAnim] *osPerms="'core.can_see_projector'" mat-list-item routerLink='/projector' routerLinkActive='active' (click)='toggleSideNav()'>
                <fa-icon icon='video'></fa-icon>
                <span translate>Projector</span>
            </a>
        </mat-nav-list>
    </mat-sidenav>
    <div class="content">
        <header>
            <!-- the first toolbar row is (still) a global element
            the second one shall be handled by the apps  -->
            <mat-toolbar color='primary'>

                <!-- show/hide menu button -->
                <button mat-icon-button *ngIf="vp.isMobile" (click)='sideNav.toggle()'>
                    <fa-icon icon='bars'></fa-icon>
                </button>

                <!-- glob search and generic menu on the right -->
                <span class='spacer'></span>
                <button mat-icon-button (click)='sideNav.toggle()'>
                    <fa-icon icon='search'></fa-icon>
                </button>
            </mat-toolbar>
        </header>

        <div class="relax">
            <main [@pageTransition]="o.isActivated ? o.activatedRoute : ''">
                <router-outlet #o="outlet"></router-outlet>
            </main>
            <footer>
                <app-footer></app-footer>
            </footer>
        </div>
    </div>
</mat-sidenav-container><|MERGE_RESOLUTION|>--- conflicted
+++ resolved
@@ -58,11 +58,7 @@
                 <fa-icon icon='file-alt'></fa-icon>
                 <span translate>Motions</span>
             </a>
-<<<<<<< HEAD
-            <a [@navItemAnim] *appOsPerms="'assignments.can_see'" mat-list-item routerLink='/assignments' routerLinkActive='active' (click)='vp.isMobile ? sideNav.toggle() : null'>
-=======
             <a [@navItemAnim] *osPerms="'assignments.can_see'" mat-list-item routerLink='/assignments' routerLinkActive='active' (click)='vp.isMobile ? sideNav.toggle() : null'>
->>>>>>> 1b02b7c6
                 <fa-icon icon='chart-pie'></fa-icon>
                 <span translate>Assignments</span>
             </a>
@@ -74,11 +70,7 @@
                 <fa-icon icon='paperclip'></fa-icon>
                 <span translate>Files</span>
             </a>
-<<<<<<< HEAD
             <a [@navItemAnim] *appOsPerms="'core.can_manage_config'" mat-list-item routerLink='/settings' routerLinkActive='active' (click)='toggleSideNav()'>
-=======
-            <a [@navItemAnim] *osPerms="'core.can_manage_config'" mat-list-item routerLink='/settings' routerLinkActive='active' (click)='toggleSideNav()'>
->>>>>>> 1b02b7c6
                 <fa-icon icon='cog'></fa-icon>
                 <span translate>Settings</span>
             </a>
