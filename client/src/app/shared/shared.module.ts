--- conflicted
+++ resolved
@@ -103,10 +103,6 @@
         FooterComponent,
         HeadBarComponent
     ],
-<<<<<<< HEAD
     declarations: [OsPermsDirective, DomChangeDirective, HeadBarComponent, FooterComponent]
-=======
-    declarations: [PermsDirective, DomChangeDirective, HeadBarComponent]
->>>>>>> 1b02b7c6
 })
 export class SharedModule {}