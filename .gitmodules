[submodule "openslides-datastore-service"]
	path = openslides-datastore-service
	url = https://github.com/OpenSlides/openslides-datastore-service.git
	branch = main
[submodule "openslides-client"]
	path = openslides-client
	url = https://github.com/OpenSlides/openslides-client.git
	branch = main
[submodule "openslides-backend"]
	path = openslides-backend
	url = https://github.com/OpenSlides/openslides-backend.git
	branch = main
[submodule "openslides-autoupdate-service"]
	path = openslides-autoupdate-service
	url = https://github.com/OpenSlides/openslides-autoupdate-service.git
	branch = main
[submodule "openslides-auth-service"]
	path = openslides-auth-service
	url = https://github.com/OpenSlides/openslides-auth-service.git
	branch = main
[submodule "openslides-media-service"]
	path = openslides-media-service
	url = https://github.com/OpenSlides/openslides-media-service.git
	branch = main
[submodule "openslides-manage-service"]
	path = openslides-manage-service
	url = https://github.com/OpenSlides/openslides-manage-service.git
	branch = main
[submodule "openslides-icc-service"]
	path = openslides-icc-service
	url = https://github.com/OpenSlides/openslides-icc-service.git
	branch = main
[submodule "openslides-vote-service"]
	path = openslides-vote-service
	url = https://github.com/OpenSlides/openslides-vote-service.git
	branch = main
<<<<<<< HEAD
[submodule "vote-decrypt"]
	path = vote-decrypt
	url = https://github.com/OpenSlides/vote-decrypt.git
	branch = main
=======
[submodule "openslides-proxy"]
	path = openslides-proxy
	url = https://github.com/OpenSlides/openslides-proxy.git
[submodule "openslides-search-service"]
	path = openslides-search-service
	url = https://github.com/OpenSlides/openslides-search-service.git
>>>>>>> 19149f1b
<|MERGE_RESOLUTION|>--- conflicted
+++ resolved
@@ -34,16 +34,13 @@
 	path = openslides-vote-service
 	url = https://github.com/OpenSlides/openslides-vote-service.git
 	branch = main
-<<<<<<< HEAD
-[submodule "vote-decrypt"]
-	path = vote-decrypt
-	url = https://github.com/OpenSlides/vote-decrypt.git
-	branch = main
-=======
 [submodule "openslides-proxy"]
 	path = openslides-proxy
 	url = https://github.com/OpenSlides/openslides-proxy.git
 [submodule "openslides-search-service"]
 	path = openslides-search-service
 	url = https://github.com/OpenSlides/openslides-search-service.git
->>>>>>> 19149f1b
+[submodule "vote-decrypt"]
+	path = vote-decrypt
+	url = https://github.com/OpenSlides/vote-decrypt.git
+	branch = main